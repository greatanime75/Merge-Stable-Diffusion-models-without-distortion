# Merge-Stable-Diffusion-models-without-distortion
I wrote the permutation spec for Stable Diffusion necessary to merge with the git-re-basin method outlined here - https://github.com/samuela/git-re-basin.
This is based on a 3rd-party pytorch implementation of that here - https://github.com/themrzmaster/git-re-basin-pytorch.

To merge, you may need to install pytorch 1.11.0 or lower (at some point, 1.12.0 did not work but the latest versions of pytorch may have resolved the issue). 

Download the code folder, open cmd in the directory, transfer the desired models to the same folder and run 
"python SD_rebasin_merge.py --model_a nameofmodela.ckpt --model_b nameofmodelb.ckpt"

If not in the same directory then 
pathofmodela.ckpt and pathofmodelb.ckpt instead

### Notes for SDXL by DammK ###
<<<<<<< HEAD

- This is a "just make it work" version with minimal option support. 
- I pick this repo because most issues will point to here.
- **No pruning even it may not crash.** WebUI extensions / nodes will break.
- **No CLIP fix has been revised.** Use other tools instead.
- **Will detect SD1.5 / SD2.1 / SDXL in auto.** 
- SD2.1 will be in partial support: **Both model structure must be identical.** [See this comparasion for differnce (SD2.1 vs WD1.4).](https://github.com/6DammK9/nai-anime-pure-negative-prompt/blob/main/ch03/v1/json/sd2_sd20_wd14.json) Use [toolkit](https://github.com/silveroxides/stable-diffusion-webui-model-toolkit-revisited) to inject the layers
=======
- Tested in A1111 WebUI 1.9.3 and [sd-mecha](https://github.com/ljleb/sd-mecha) 
- [The SDXL code only permutates a few layers.](https://github.com/vladmandic/automatic/blob/dev/modules/merging/merge_rebasin.py)
- [However the full permutation spec is present.](https://github.com/ogkalu2/Merge-Stable-Diffusion-models-without-distortion/issues/44). [OK, it turns out being entirely different.](https://www.diffchecker.com/WZKq6YiP/) I have posted a [text file](./docs/CLIP_G.txt) describing the **tensor size** of each layer. This implementation requires matching of tensor size.
- **No pruning even it may not crash.** WebUI extensions / nodes will break.
- **No CLIP fix has been revised.** Use other tools instead.
- **Will detect SD1.5 / SDXL in auto.** SD2.1 is not supported
>>>>>>> 4ddfd389
- Then I'll try my best to analysis the effect. Will post to [this article about the algorithm](https://github.com/6DammK9/nai-anime-pure-negative-prompt/blob/main/ch01/rebasin.md) and [my mega mix which is 70+ in 1](https://github.com/6DammK9/nai-anime-pure-negative-prompt/blob/main/ch05/README_XL.MD)
- **~~Bonus task (probably impossible): Implement Algorithm 3 MERGEMANY~~** Probably infeasible, even with [sd-mecha](https://github.com/ljleb/sd-mecha/tree/main)'s well structured codebase. This implementation requires its own layer loading structre for iterlation. 

```sh
python SD_rebasin_merge.py --model_a _211-Replicant-V3.0_fp16.safetensors --model_b _220-realgarV20V21V21Yuri_v21.safetensors
```

- **SDXL will takes hours to merge! 6 minutes per permutation!** Default model name will be `merged.safetensors`.
```log
weight_matching in fp32:  33%|██████████████████▎                                    | 1/3 [12:07<24:15, 727.52s/it] 
Applying weighted_sum to special_keys: 100%|████████████████████████████████████████| 6/6 [00:00<00:00, 6009.03it/s] 
Main loop: 100%|████████████████████████████████████████████████████████████████| 10/10 [3:47:06<00:00, 1362.64s/it]

Saving...
Done!
```

- The final result (actually you can derive from paper) is *based from averaging* i.e. $(A\*0.5+B\*0.5)$. However similar to TIES and AutoMBW, it looks better from the plain averaging.

- Both comparasion are "avg / TIES-SOUP / avg(avg+TIES-SOUP) / rebasin(avg+TIES-SOUP)"

![xyz_grid-0841-740330577-8064-1623-3-48-20240428123657.jpg](docs/xyz_grid-0841-740330577-8064-1623-3-48-20240428123657.jpg)

![xyz_grid-0842-740330577-8064-1623-3-48-20240428125432.jpg](docs/xyz_grid-0842-740330577-8064-1623-3-48-20240428125432.jpg)<|MERGE_RESOLUTION|>--- conflicted
+++ resolved
@@ -11,22 +11,13 @@
 pathofmodela.ckpt and pathofmodelb.ckpt instead
 
 ### Notes for SDXL by DammK ###
-<<<<<<< HEAD
-
-- This is a "just make it work" version with minimal option support. 
-- I pick this repo because most issues will point to here.
-- **No pruning even it may not crash.** WebUI extensions / nodes will break.
-- **No CLIP fix has been revised.** Use other tools instead.
-- **Will detect SD1.5 / SD2.1 / SDXL in auto.** 
-- SD2.1 will be in partial support: **Both model structure must be identical.** [See this comparasion for differnce (SD2.1 vs WD1.4).](https://github.com/6DammK9/nai-anime-pure-negative-prompt/blob/main/ch03/v1/json/sd2_sd20_wd14.json) Use [toolkit](https://github.com/silveroxides/stable-diffusion-webui-model-toolkit-revisited) to inject the layers
-=======
 - Tested in A1111 WebUI 1.9.3 and [sd-mecha](https://github.com/ljleb/sd-mecha) 
 - [The SDXL code only permutates a few layers.](https://github.com/vladmandic/automatic/blob/dev/modules/merging/merge_rebasin.py)
 - [However the full permutation spec is present.](https://github.com/ogkalu2/Merge-Stable-Diffusion-models-without-distortion/issues/44). [OK, it turns out being entirely different.](https://www.diffchecker.com/WZKq6YiP/) I have posted a [text file](./docs/CLIP_G.txt) describing the **tensor size** of each layer. This implementation requires matching of tensor size.
 - **No pruning even it may not crash.** WebUI extensions / nodes will break.
 - **No CLIP fix has been revised.** Use other tools instead.
-- **Will detect SD1.5 / SDXL in auto.** SD2.1 is not supported
->>>>>>> 4ddfd389
+- **Will detect SD1.5 / SD2.1 / SDXL in auto.** 
+- SD2.1 will be in partial support: **Both model structure must be identical.** [See this comparasion for differnce (SD2.1 vs WD1.4).](https://github.com/6DammK9/nai-anime-pure-negative-prompt/blob/main/ch03/v1/json/sd2_sd20_wd14.json) Use [toolkit](https://github.com/silveroxides/stable-diffusion-webui-model-toolkit-revisited) to inject the layers
 - Then I'll try my best to analysis the effect. Will post to [this article about the algorithm](https://github.com/6DammK9/nai-anime-pure-negative-prompt/blob/main/ch01/rebasin.md) and [my mega mix which is 70+ in 1](https://github.com/6DammK9/nai-anime-pure-negative-prompt/blob/main/ch05/README_XL.MD)
 - **~~Bonus task (probably impossible): Implement Algorithm 3 MERGEMANY~~** Probably infeasible, even with [sd-mecha](https://github.com/ljleb/sd-mecha/tree/main)'s well structured codebase. This implementation requires its own layer loading structre for iterlation. 
 
@@ -49,5 +40,4 @@
 - Both comparasion are "avg / TIES-SOUP / avg(avg+TIES-SOUP) / rebasin(avg+TIES-SOUP)"
 
 ![xyz_grid-0841-740330577-8064-1623-3-48-20240428123657.jpg](docs/xyz_grid-0841-740330577-8064-1623-3-48-20240428123657.jpg)
-
-![xyz_grid-0842-740330577-8064-1623-3-48-20240428125432.jpg](docs/xyz_grid-0842-740330577-8064-1623-3-48-20240428125432.jpg)+![xyz_grid-0842-740330577-8064-1623-3-48-20240428125432.jpg](docs/xyz_grid-0842-740330577-8064-1623-3-48-20240428125432.jpg)
