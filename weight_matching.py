--- conflicted
+++ resolved
@@ -783,12 +783,7 @@
   """Apply a `perm` to `params`."""
   return {k: get_permuted_param(ps, perm, k, params) for k in params.keys()}
 
-<<<<<<< HEAD
 def weight_matching(ps: PermutationSpec, params_a, params_b, max_iter=1, init_perm=None, usefp16=False):
-=======
-
-def weight_matching(ps: PermutationSpec, params_a, params_b, max_iter=5, init_perm=None, usefp16=False):
->>>>>>> 93b0e95c
   """Find a permutation of `params_b` to make them match `params_a`."""
   special_layers = ["P_bg358", "P_bg324", "P_bg337"]
   perm_sizes = {p: params_a[axes[0][0]].shape[axes[0][1]] for p, axes in ps.perm_to_axes.items()}
