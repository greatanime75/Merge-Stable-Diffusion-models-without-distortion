from collections import defaultdict
from re import L
from typing import NamedTuple
import torch
from scipy.optimize import linear_sum_assignment
<<<<<<< HEAD
=======

import time
>>>>>>> 8cc07d2c
from random import shuffle

rngmix = lambda rng, x: random.fold_in(rng, hash(x))

class PermutationSpec(NamedTuple):
  perm_to_axes: dict
  axes_to_perm: dict

def permutation_spec_from_axes_to_perm(axes_to_perm: dict) -> PermutationSpec:
  perm_to_axes = defaultdict(list)
  for wk, axis_perms in axes_to_perm.items():
    for axis, perm in enumerate(axis_perms):
      if perm is not None:
        perm_to_axes[perm].append((wk, axis))
  return PermutationSpec(perm_to_axes=dict(perm_to_axes), axes_to_perm=axes_to_perm)

def mlp_permutation_spec(num_hidden_layers: int) -> PermutationSpec:
  """We assume that one permutation cannot appear in two axes of the same weight array."""
  assert num_hidden_layers >= 1
  return permutation_spec_from_axes_to_perm({
      "layer0.weight": ("P_0", None),
      **{f"layer{i}.weight": ( f"P_{i}", f"P_{i-1}")
         for i in range(1, num_hidden_layers)},
      **{f"layer{i}.bias": (f"P_{i}", )
         for i in range(num_hidden_layers)},
      f"layer{num_hidden_layers}.weight": (None, f"P_{num_hidden_layers-1}"),
      f"layer{num_hidden_layers}.bias": (None, ),
  })

def sdunet_permutation_spec() -> PermutationSpec:
  conv = lambda name, p_in, p_out: {f"{name}.weight": (p_out, p_in,), f"{name}.bias": (p_out,) }
  norm = lambda name, p: {f"{name}.weight": (p, ), f"{name}.bias": (p, )}
  dense = lambda name, p_in, p_out, bias=True: {f"{name}.weight": (p_out, p_in), f"{name}.bias": (p_out, )} if bias else  {f"{name}.weight": (p_out, p_in)}
  skip = lambda name, p_in, p_out: {f"{name}": (p_out, p_in, None, None, )}
  
  # Unet Res blocks
  easyblock = lambda name, p_in, p_out: {
  **norm(f"{name}.in_layers.0", p_in),
  **conv(f"{name}.in_layers.2", p_in, f"P_{name}_inner"),
  **dense(f"{name}.emb_layers.1", f"P_{name}_inner2", f"P_{name}_inner3", bias=True),
  **norm(f"{name}.out_layers.0", f"P_{name}_inner4"),
  **conv(f"{name}.out_layers.3", f"P_{name}_inner4", p_out),
  }

  # Text Encoder blocks
  easyblock2 = lambda name, p: {
  **norm(f"{name}.norm1", p),
  **conv(f"{name}.conv1", p, f"P_{name}_inner"),
  **norm(f"{name}.norm2", f"P_{name}_inner"),
  **conv(f"{name}.conv2", f"P_{name}_inner", p),
  }

  # This is for blocks that use a residual connection, but change the number of channels via a Conv.
  shortcutblock = lambda name, p_in, p_out: {
  **norm(f"{name}.norm1", p_in),
  **conv(f"{name}.conv1", p_in, f"P_{name}_inner"),
  **norm(f"{name}.norm2", f"P_{name}_inner"),
  **conv(f"{name}.conv2", f"P_{name}_inner", p_out),
  **conv(f"{name}.nin_shortcut", p_in, p_out),
  **norm(f"{name}.nin_shortcut", p_out),
  }


  return permutation_spec_from_axes_to_perm({
     #Skipped Layers
     **skip("betas", None, None),
     **skip("alphas_cumprod", None, None),
     **skip("alphas_cumprod_prev", None, None),
     **skip("sqrt_alphas_cumprod", None, None),
     **skip("sqrt_one_minus_alphas_cumprod", None, None),
     **skip("log_one_minus_alphas_cumprods", None, None),
     **skip("sqrt_recip_alphas_cumprod", None, None),
     **skip("sqrt_recipm1_alphas_cumprod", None, None),
     **skip("posterior_variance", None, None),
     **skip("posterior_log_variance_clipped", None, None),
     **skip("posterior_mean_coef1", None, None),
     **skip("posterior_mean_coef2", None, None),
     **skip("log_one_minus_alphas_cumprod", None, None),
     **skip("model_ema.decay", None, None),
     **skip("model_ema.num_updates", None, None),

     #initial 
     **dense("model.diffusion_model.time_embed.0", None, "P_bg0", bias=True),
     **dense("model.diffusion_model.time_embed.2","P_bg0", "P_bg1", bias=True),
     **conv("model.diffusion_model.input_blocks.0.0", "P_bg2", "P_bg3"),
     
     #input blocks    
     **easyblock("model.diffusion_model.input_blocks.1.0","P_bg4", "P_bg5"),     
     **norm("model.diffusion_model.input_blocks.1.1.norm", "P_bg6"),
     **conv("model.diffusion_model.input_blocks.1.1.proj_in", "P_bg6", "P_bg7"),
     **dense("model.diffusion_model.input_blocks.1.1.transformer_blocks.0.attn1.to_q", "P_bg8", "P_bg9", bias=False),
     **dense("model.diffusion_model.input_blocks.1.1.transformer_blocks.0.attn1.to_k", "P_bg8", "P_bg9", bias=False),
     **dense("model.diffusion_model.input_blocks.1.1.transformer_blocks.0.attn1.to_v", "P_bg8", "P_bg9", bias=False),
     **dense("model.diffusion_model.input_blocks.1.1.transformer_blocks.0.attn1.to_out.0", "P_bg8", "P_bg9", bias=True),
     **dense("model.diffusion_model.input_blocks.1.1.transformer_blocks.0.ff.net.0.proj", "P_bg10", "P_bg11", bias=True),
     **dense("model.diffusion_model.input_blocks.1.1.transformer_blocks.0.ff.net.2", "P_bg12", "P_bg13", bias=True),
     **dense("model.diffusion_model.input_blocks.1.1.transformer_blocks.0.attn2.to_q", "P_bg14", "P_bg15", bias=False),
     **dense("model.diffusion_model.input_blocks.1.1.transformer_blocks.0.attn2.to_k", "P_bg16", "P_bg17", bias=False),
     **dense("model.diffusion_model.input_blocks.1.1.transformer_blocks.0.attn2.to_v", "P_bg16", "P_bg17", bias=False),
     **dense("model.diffusion_model.input_blocks.1.1.transformer_blocks.0.attn2.to_out.0", "P_bg18", "P_bg19", bias=True),
     **norm("model.diffusion_model.input_blocks.1.1.transformer_blocks.0.norm1", "P_bg19" ),
     **norm("model.diffusion_model.input_blocks.1.1.transformer_blocks.0.norm2", "P_bg19"),
     **norm("model.diffusion_model.input_blocks.1.1.transformer_blocks.0.norm3", "P_bg19"),
     **conv("model.diffusion_model.input_blocks.1.1.proj_out", "P_bg19", "P_bg20"),

     **easyblock("model.diffusion_model.input_blocks.2.0", "P_bg21","P_bg22"),
     **norm("model.diffusion_model.input_blocks.2.1.norm", "P_bg23"),  
     **conv("model.diffusion_model.input_blocks.2.1.proj_in", "P_bg23", "P_bg24"),
     **dense("model.diffusion_model.input_blocks.2.1.transformer_blocks.0.attn1.to_q", "P_bg25", "P_bg26", bias=False),
     **dense("model.diffusion_model.input_blocks.2.1.transformer_blocks.0.attn1.to_k", "P_bg25", "P_bg26", bias=False),
     **dense("model.diffusion_model.input_blocks.2.1.transformer_blocks.0.attn1.to_v", "P_bg25", "P_bg26", bias=False),
     **dense("model.diffusion_model.input_blocks.2.1.transformer_blocks.0.attn1.to_out.0", "P_bg25","P_bg26", bias=True),
     **dense("model.diffusion_model.input_blocks.2.1.transformer_blocks.0.ff.net.0.proj", "P_bg27","P_bg28", bias=True),
     **dense("model.diffusion_model.input_blocks.2.1.transformer_blocks.0.ff.net.2", "P_bg29","P_bg30", bias=True),
     **dense("model.diffusion_model.input_blocks.2.1.transformer_blocks.0.attn2.to_q", "P_bg31", "P_bg32", bias=False),
     **dense("model.diffusion_model.input_blocks.2.1.transformer_blocks.0.attn2.to_k", "P_bg33", "P_bg34", bias=False),
     **dense("model.diffusion_model.input_blocks.2.1.transformer_blocks.0.attn2.to_v", "P_bg33", "P_bg34", bias=False),
     **dense("model.diffusion_model.input_blocks.2.1.transformer_blocks.0.attn2.to_out.0", "P_bg35","P_bg36", bias=True),
     **norm("model.diffusion_model.input_blocks.2.1.transformer_blocks.0.norm1", "P_bg36"),
     **norm("model.diffusion_model.input_blocks.2.1.transformer_blocks.0.norm2", "P_bg36"),
     **norm("model.diffusion_model.input_blocks.2.1.transformer_blocks.0.norm3", "P_bg36"),
     **conv("model.diffusion_model.input_blocks.2.1.proj_out", "P_bg36", "P_bg37"),   

     **conv("model.diffusion_model.input_blocks.3.0.op", "P_bg38", "P_bg39"),
     **easyblock("model.diffusion_model.input_blocks.4.0", "P_bg40","P_bg41"),
     **conv("model.diffusion_model.input_blocks.4.0.skip_connection", "P_bg42","P_bg43"),
     **norm("model.diffusion_model.input_blocks.4.1.norm", "P_bg44"),
     **conv("model.diffusion_model.input_blocks.4.1.proj_in", "P_bg44", "P_bg45"),
     **dense("model.diffusion_model.input_blocks.4.1.transformer_blocks.0.attn1.to_q", "P_bg46", "P_bg47", bias=False),
     **dense("model.diffusion_model.input_blocks.4.1.transformer_blocks.0.attn1.to_k", "P_bg46", "P_bg47", bias=False),
     **dense("model.diffusion_model.input_blocks.4.1.transformer_blocks.0.attn1.to_v", "P_bg46", "P_bg47", bias=False),
     **dense("model.diffusion_model.input_blocks.4.1.transformer_blocks.0.attn1.to_out.0", "P_bg46","P_bg47", bias=True),
     **dense("model.diffusion_model.input_blocks.4.1.transformer_blocks.0.ff.net.0.proj", "P_bg48","P_bg49", bias=True),
     **dense("model.diffusion_model.input_blocks.4.1.transformer_blocks.0.ff.net.2", "P_bg50","P_bg51", bias=True),
     **dense("model.diffusion_model.input_blocks.4.1.transformer_blocks.0.attn2.to_q", "P_bg52", "P_bg53", bias=False),
     **dense("model.diffusion_model.input_blocks.4.1.transformer_blocks.0.attn2.to_k", "P_bg54", "P_bg55", bias=False),
     **dense("model.diffusion_model.input_blocks.4.1.transformer_blocks.0.attn2.to_v", "P_bg54", "P_bg55", bias=False),
     **dense("model.diffusion_model.input_blocks.4.1.transformer_blocks.0.attn2.to_out.0", "P_bg56","P_bg57", bias=True),
     **norm("model.diffusion_model.input_blocks.4.1.transformer_blocks.0.norm1", "P_bg57"),
     **norm("model.diffusion_model.input_blocks.4.1.transformer_blocks.0.norm2", "P_bg57"),
     **norm("model.diffusion_model.input_blocks.4.1.transformer_blocks.0.norm3", "P_bg57"),
     **conv("model.diffusion_model.input_blocks.4.1.proj_out", "P_bg57", "P_bg58"),   

     **easyblock("model.diffusion_model.input_blocks.5.0", "P_bg59", "P_bg60"),
     **norm("model.diffusion_model.input_blocks.5.1.norm", "P_bg61"),
     **conv("model.diffusion_model.input_blocks.5.1.proj_in", "P_bg61", "P_bg62"),
     **dense("model.diffusion_model.input_blocks.5.1.transformer_blocks.0.attn1.to_q", "P_bg63", "P_bg64", bias=False),
     **dense("model.diffusion_model.input_blocks.5.1.transformer_blocks.0.attn1.to_k", "P_bg63", "P_bg64", bias=False),
     **dense("model.diffusion_model.input_blocks.5.1.transformer_blocks.0.attn1.to_v", "P_bg63", "P_bg64", bias=False),
     **dense("model.diffusion_model.input_blocks.5.1.transformer_blocks.0.attn1.to_out.0", "P_bg63","P_bg64", bias=True),
     **dense("model.diffusion_model.input_blocks.5.1.transformer_blocks.0.ff.net.0.proj", "P_bg65","P_bg66", bias=True),
     **dense("model.diffusion_model.input_blocks.5.1.transformer_blocks.0.ff.net.2", "P_bg67","P_bg68", bias=True),
     **dense("model.diffusion_model.input_blocks.5.1.transformer_blocks.0.attn2.to_q", "P_bg69", "P_bg70", bias=False),
     **dense("model.diffusion_model.input_blocks.5.1.transformer_blocks.0.attn2.to_k", "P_bg71", "P_bg72", bias=False),
     **dense("model.diffusion_model.input_blocks.5.1.transformer_blocks.0.attn2.to_v", "P_bg71", "P_bg72", bias=False),
     **dense("model.diffusion_model.input_blocks.5.1.transformer_blocks.0.attn2.to_out.0", "P_bg73","P_bg74", bias=True),
     **norm("model.diffusion_model.input_blocks.5.1.transformer_blocks.0.norm1", "P_bg74"),
     **norm("model.diffusion_model.input_blocks.5.1.transformer_blocks.0.norm2", "P_bg74"),
     **norm("model.diffusion_model.input_blocks.5.1.transformer_blocks.0.norm3", "P_bg74"),
     **conv("model.diffusion_model.input_blocks.5.1.proj_out", "P_bg74", "P_bg75"),

     **conv("model.diffusion_model.input_blocks.6.0.op", "P_bg76", "P_bg77"),
     **easyblock("model.diffusion_model.input_blocks.7.0", "P_bg78","P_bg79"),
     **conv("model.diffusion_model.input_blocks.7.0.skip_connection", "P_bg80","P_bg81"),
     **norm("model.diffusion_model.input_blocks.7.1.norm", "P_bg82"),
     **conv("model.diffusion_model.input_blocks.7.1.proj_in", "P_bg82", "P_bg83"),
     **dense("model.diffusion_model.input_blocks.7.1.transformer_blocks.0.attn1.to_q", "P_bg84", "P_bg85", bias=False),
     **dense("model.diffusion_model.input_blocks.7.1.transformer_blocks.0.attn1.to_k", "P_bg84", "P_bg85", bias=False),
     **dense("model.diffusion_model.input_blocks.7.1.transformer_blocks.0.attn1.to_v", "P_bg84", "P_bg85", bias=False),
     **dense("model.diffusion_model.input_blocks.7.1.transformer_blocks.0.attn1.to_out.0", "P_bg84","P_bg85", bias=True),
     **dense("model.diffusion_model.input_blocks.7.1.transformer_blocks.0.ff.net.0.proj", "P_bg86","P_bg87", bias=True),
     **dense("model.diffusion_model.input_blocks.7.1.transformer_blocks.0.ff.net.2", "P_bg88","P_bg89", bias=True),
     **dense("model.diffusion_model.input_blocks.7.1.transformer_blocks.0.attn2.to_q", "P_bg90", "P_bg91", bias=False),
     **dense("model.diffusion_model.input_blocks.7.1.transformer_blocks.0.attn2.to_k", "P_bg92", "P_bg93", bias=False),
     **dense("model.diffusion_model.input_blocks.7.1.transformer_blocks.0.attn2.to_v", "P_bg92", "P_bg93", bias=False),
     **dense("model.diffusion_model.input_blocks.7.1.transformer_blocks.0.attn2.to_out.0", "P_bg94","P_bg95", bias=True),
     **norm("model.diffusion_model.input_blocks.7.1.transformer_blocks.0.norm1", "P_bg95"),
     **norm("model.diffusion_model.input_blocks.7.1.transformer_blocks.0.norm2", "P_bg95"),
     **norm("model.diffusion_model.input_blocks.7.1.transformer_blocks.0.norm3", "P_bg95"),
     **conv("model.diffusion_model.input_blocks.7.1.proj_out", "P_bg95", "P_bg96"),
     
     **easyblock("model.diffusion_model.input_blocks.8.0", "P_bg97","P_bg98"),
     **norm("model.diffusion_model.input_blocks.8.1.norm", "P_bg99"),
     **conv("model.diffusion_model.input_blocks.8.1.proj_in", "P_bg99", "P_bg100"),
     **dense("model.diffusion_model.input_blocks.8.1.transformer_blocks.0.attn1.to_q", "P_bg101", "P_bg102", bias=False),
     **dense("model.diffusion_model.input_blocks.8.1.transformer_blocks.0.attn1.to_k", "P_bg101", "P_bg102", bias=False),
     **dense("model.diffusion_model.input_blocks.8.1.transformer_blocks.0.attn1.to_v", "P_bg101", "P_bg102", bias=False),
     **dense("model.diffusion_model.input_blocks.8.1.transformer_blocks.0.attn1.to_out.0", "P_bg101","P_bg102", bias=True),
     **dense("model.diffusion_model.input_blocks.8.1.transformer_blocks.0.ff.net.0.proj", "P_bg103","P_bg104", bias=True),
     **dense("model.diffusion_model.input_blocks.8.1.transformer_blocks.0.ff.net.2", "P_bg105","P_bg106", bias=True),
     **dense("model.diffusion_model.input_blocks.8.1.transformer_blocks.0.attn2.to_q", "P_bg107", "P_bg108", bias=False),
     **dense("model.diffusion_model.input_blocks.8.1.transformer_blocks.0.attn2.to_k", "P_bg109", "P_bg110", bias=False),
     **dense("model.diffusion_model.input_blocks.8.1.transformer_blocks.0.attn2.to_v", "P_bg109", "P_bg110", bias=False),
     **dense("model.diffusion_model.input_blocks.8.1.transformer_blocks.0.attn2.to_out.0", "P_bg111","P_bg112", bias=True),
     **norm("model.diffusion_model.input_blocks.8.1.transformer_blocks.0.norm1", "P_bg112"),
     **norm("model.diffusion_model.input_blocks.8.1.transformer_blocks.0.norm2", "P_bg112"),
     **norm("model.diffusion_model.input_blocks.8.1.transformer_blocks.0.norm3", "P_bg112"),
     **conv("model.diffusion_model.input_blocks.8.1.proj_out", "P_bg112", "P_bg113"),
     
     **conv("model.diffusion_model.input_blocks.9.0.op", "P_bg114", "P_bg115"),
     **easyblock("model.diffusion_model.input_blocks.10.0", "P_bg115", "P_bg116"),
     **easyblock("model.diffusion_model.input_blocks.11.0", "P_bg116", "P_bg117"),
     
     #middle blocks
     **easyblock("model.diffusion_model.middle_block.0", "P_bg117", "P_bg118"),
     **norm("model.diffusion_model.middle_block.1.norm", "P_bg119"),
     **conv("model.diffusion_model.middle_block.1.proj_in", "P_bg119", "P_bg120"),
     **dense("model.diffusion_model.middle_block.1.transformer_blocks.0.attn1.to_q", "P_bg121", "P_bg122", bias=False),
     **dense("model.diffusion_model.middle_block.1.transformer_blocks.0.attn1.to_k", "P_bg121", "P_bg122", bias=False),
     **dense("model.diffusion_model.middle_block.1.transformer_blocks.0.attn1.to_v", "P_bg121", "P_bg122", bias=False),
     **dense("model.diffusion_model.middle_block.1.transformer_blocks.0.attn1.to_out.0", "P_bg121","P_bg122", bias=True),
     **dense("model.diffusion_model.middle_block.1.transformer_blocks.0.ff.net.0.proj", "P_bg123","P_bg124", bias=True),
     **dense("model.diffusion_model.middle_block.1.transformer_blocks.0.ff.net.2", "P_bg125","P_bg126", bias=True),
     **dense("model.diffusion_model.middle_block.1.transformer_blocks.0.attn2.to_q", "P_bg127", "P_bg128", bias=False),
     **dense("model.diffusion_model.middle_block.1.transformer_blocks.0.attn2.to_k", "P_bg129", "P_bg130", bias=False),
     **dense("model.diffusion_model.middle_block.1.transformer_blocks.0.attn2.to_v", "P_bg129", "P_bg130", bias=False),
     **dense("model.diffusion_model.middle_block.1.transformer_blocks.0.attn2.to_out.0", "P_bg131","P_bg132", bias=True),
     **norm("model.diffusion_model.middle_block.1.transformer_blocks.0.norm1", "P_bg132"),
     **norm("model.diffusion_model.middle_block.1.transformer_blocks.0.norm2", "P_bg132"),
     **norm("model.diffusion_model.middle_block.1.transformer_blocks.0.norm3", "P_bg132"),
     **conv("model.diffusion_model.middle_block.1.proj_out", "P_bg132", "P_bg133"),
     
     **easyblock("model.diffusion_model.middle_block.2", "P_bg134", "P_bg135"),
       
     #output blocks
     **easyblock("model.diffusion_model.output_blocks.0.0", "P_bg136", "P_bg137"),
     **conv("model.diffusion_model.output_blocks.0.0.skip_connection","P_bg138","P_bg139"),

     **easyblock("model.diffusion_model.output_blocks.1.0", "P_bg140","P_bg141"),  
     **conv("model.diffusion_model.output_blocks.1.0.skip_connection","P_bg142","P_bg143"),

    
     **easyblock("model.diffusion_model.output_blocks.2.0", "P_bg144","P_bg145"),
     **conv("model.diffusion_model.output_blocks.2.0.skip_connection","P_bg146","P_bg147"),
     **conv("model.diffusion_model.output_blocks.2.1.conv", "P_bg148", "P_bg149"),
    
     **easyblock("model.diffusion_model.output_blocks.3.0", "P_bg150","P_bg151"),
     **conv("model.diffusion_model.output_blocks.3.0.skip_connection","P_bg152","P_bg153"),
     **norm("model.diffusion_model.output_blocks.3.1.norm", "P_bg154"),
     **conv("model.diffusion_model.output_blocks.3.1.proj_in", "P_bg154", "P_bg155"),
     **dense("model.diffusion_model.output_blocks.3.1.transformer_blocks.0.attn1.to_q", "P_bg156", "P_bg157", bias=False),
     **dense("model.diffusion_model.output_blocks.3.1.transformer_blocks.0.attn1.to_k", "P_bg156", "P_bg157", bias=False),
     **dense("model.diffusion_model.output_blocks.3.1.transformer_blocks.0.attn1.to_v", "P_bg156", "P_bg157", bias=False),
     **dense("model.diffusion_model.output_blocks.3.1.transformer_blocks.0.attn1.to_out.0", "P_bg156","P_bg157", bias=True),
     **dense("model.diffusion_model.output_blocks.3.1.transformer_blocks.0.ff.net.0.proj", "P_bg158","P_bg159", bias=True),
     **dense("model.diffusion_model.output_blocks.3.1.transformer_blocks.0.ff.net.2", "P_bg160","P_bg161", bias=True),
     **dense("model.diffusion_model.output_blocks.3.1.transformer_blocks.0.attn2.to_q", "P_bg162", "P_bg163", bias=False),
     **dense("model.diffusion_model.output_blocks.3.1.transformer_blocks.0.attn2.to_k", "P_bg164", "P_bg165", bias=False),
     **dense("model.diffusion_model.output_blocks.3.1.transformer_blocks.0.attn2.to_v", "P_bg164", "P_bg165", bias=False),
     **dense("model.diffusion_model.output_blocks.3.1.transformer_blocks.0.attn2.to_out.0", "P_bg166","P_bg167", bias=True),
     **norm("model.diffusion_model.output_blocks.3.1.transformer_blocks.0.norm1", "P_bg167"),
     **norm("model.diffusion_model.output_blocks.3.1.transformer_blocks.0.norm2", "P_bg167"),
     **norm("model.diffusion_model.output_blocks.3.1.transformer_blocks.0.norm3", "P_bg167"),
     **conv("model.diffusion_model.output_blocks.3.1.proj_out", "P_bg167", "P_bg168"),

     **easyblock("model.diffusion_model.output_blocks.4.0", "P_bg169", "P_bg170"),
     **conv("model.diffusion_model.output_blocks.4.0.skip_connection","P_bg171","P_bg172"),
     **norm("model.diffusion_model.output_blocks.4.1.norm", "P_bg173"),
     **conv("model.diffusion_model.output_blocks.4.1.proj_in", "P_bg173", "P_bg174"),
     **dense("model.diffusion_model.output_blocks.4.1.transformer_blocks.0.attn1.to_q", "P_bg175", "P_bg176", bias=False),
     **dense("model.diffusion_model.output_blocks.4.1.transformer_blocks.0.attn1.to_k", "P_bg175", "P_bg176", bias=False),
     **dense("model.diffusion_model.output_blocks.4.1.transformer_blocks.0.attn1.to_v", "P_bg175", "P_bg176", bias=False),
     **dense("model.diffusion_model.output_blocks.4.1.transformer_blocks.0.attn1.to_out.0", "P_bg175","P_bg176", bias=True),
     **dense("model.diffusion_model.output_blocks.4.1.transformer_blocks.0.ff.net.0.proj", "P_bg177","P_bg178", bias=True),
     **dense("model.diffusion_model.output_blocks.4.1.transformer_blocks.0.ff.net.2", "P_bg179","P_bg180", bias=True),
     **dense("model.diffusion_model.output_blocks.4.1.transformer_blocks.0.attn2.to_q", "P_bg181", "P_bg182", bias=False),
     **dense("model.diffusion_model.output_blocks.4.1.transformer_blocks.0.attn2.to_k", "P_bg183", "P_bg184", bias=False),
     **dense("model.diffusion_model.output_blocks.4.1.transformer_blocks.0.attn2.to_v", "P_bg183", "P_bg184", bias=False),
     **dense("model.diffusion_model.output_blocks.4.1.transformer_blocks.0.attn2.to_out.0", "P_bg185","P_bg186", bias=True),
     **norm("model.diffusion_model.output_blocks.4.1.transformer_blocks.0.norm1", "P_bg186"),
     **norm("model.diffusion_model.output_blocks.4.1.transformer_blocks.0.norm2", "P_bg186"),
     **norm("model.diffusion_model.output_blocks.4.1.transformer_blocks.0.norm3", "P_bg186"),
     **conv("model.diffusion_model.output_blocks.4.1.proj_out", "P_bg186", "P_bg187"),
     
     **easyblock("model.diffusion_model.output_blocks.5.0", "P_bg188", "P_bg189"),
     **conv("model.diffusion_model.output_blocks.5.0.skip_connection","P_bg190","P_bg191"),
     **norm("model.diffusion_model.output_blocks.5.1.norm", "P_bg192"),
     **conv("model.diffusion_model.output_blocks.5.1.proj_in", "P_bg192", "P_bg193"),
     **dense("model.diffusion_model.output_blocks.5.1.transformer_blocks.0.attn1.to_q", "P_bg194", "P_bg195", bias=False),
     **dense("model.diffusion_model.output_blocks.5.1.transformer_blocks.0.attn1.to_k", "P_bg194", "P_bg195", bias=False),
     **dense("model.diffusion_model.output_blocks.5.1.transformer_blocks.0.attn1.to_v", "P_bg194", "P_bg195", bias=False),
     **dense("model.diffusion_model.output_blocks.5.1.transformer_blocks.0.attn1.to_out.0", "P_bg194","P_bg195", bias=True),
     **dense("model.diffusion_model.output_blocks.5.1.transformer_blocks.0.ff.net.0.proj", "P_bg196","P_bg197", bias=True),
     **dense("model.diffusion_model.output_blocks.5.1.transformer_blocks.0.ff.net.2", "P_bg198","P_bg199", bias=True),
     **dense("model.diffusion_model.output_blocks.5.1.transformer_blocks.0.attn2.to_q", "P_bg200", "P_bg201", bias=False),
     **dense("model.diffusion_model.output_blocks.5.1.transformer_blocks.0.attn2.to_k", "P_bg202", "P_bg203", bias=False),
     **dense("model.diffusion_model.output_blocks.5.1.transformer_blocks.0.attn2.to_v", "P_bg202", "P_bg203", bias=False),
     **dense("model.diffusion_model.output_blocks.5.1.transformer_blocks.0.attn2.to_out.0", "P_bg204","P_bg205", bias=True),
     **norm("model.diffusion_model.output_blocks.5.1.transformer_blocks.0.norm1", "P_bg205"),
     **norm("model.diffusion_model.output_blocks.5.1.transformer_blocks.0.norm2", "P_bg205"),
     **norm("model.diffusion_model.output_blocks.5.1.transformer_blocks.0.norm3", "P_bg205"),
     **conv("model.diffusion_model.output_blocks.5.1.proj_out", "P_bg205", "P_bg206"),
     **conv("model.diffusion_model.output_blocks.5.2.conv", "P_bg206", "P_bg207"),
     
     **easyblock("model.diffusion_model.output_blocks.6.0", "P_bg208","P_bg209"),
     **conv("model.diffusion_model.output_blocks.6.0.skip_connection","P_bg210","P_bg211"),
     **norm("model.diffusion_model.output_blocks.6.1.norm", "P_bg212"),
     **conv("model.diffusion_model.output_blocks.6.1.proj_in", "P_bg212", "P_bg213"),
     **dense("model.diffusion_model.output_blocks.6.1.transformer_blocks.0.attn1.to_q", "P_bg214", "P_bg215", bias=False),
     **dense("model.diffusion_model.output_blocks.6.1.transformer_blocks.0.attn1.to_k", "P_bg214", "P_bg215", bias=False),
     **dense("model.diffusion_model.output_blocks.6.1.transformer_blocks.0.attn1.to_v", "P_bg214", "P_bg215", bias=False),
     **dense("model.diffusion_model.output_blocks.6.1.transformer_blocks.0.attn1.to_out.0", "P_bg214","P_bg215", bias=True),
     **dense("model.diffusion_model.output_blocks.6.1.transformer_blocks.0.ff.net.0.proj", "P_bg216","P_bg217", bias=True),
     **dense("model.diffusion_model.output_blocks.6.1.transformer_blocks.0.ff.net.2", "P_bg218","P_bg219", bias=True),
     **dense("model.diffusion_model.output_blocks.6.1.transformer_blocks.0.attn2.to_q", "P_bg220", "P_bg221", bias=False),
     **dense("model.diffusion_model.output_blocks.6.1.transformer_blocks.0.attn2.to_k", "P_bg222", "P_bg223", bias=False),
     **dense("model.diffusion_model.output_blocks.6.1.transformer_blocks.0.attn2.to_v", "P_bg222", "P_bg223", bias=False),
     **dense("model.diffusion_model.output_blocks.6.1.transformer_blocks.0.attn2.to_out.0", "P_bg224","P_bg225", bias=True),
     **norm("model.diffusion_model.output_blocks.6.1.transformer_blocks.0.norm1", "P_bg225"),
     **norm("model.diffusion_model.output_blocks.6.1.transformer_blocks.0.norm2", "P_bg225"),
     **norm("model.diffusion_model.output_blocks.6.1.transformer_blocks.0.norm3", "P_bg225"),
     **conv("model.diffusion_model.output_blocks.6.1.proj_out", "P_bg225", "P_bg226"),

     
     **easyblock("model.diffusion_model.output_blocks.7.0", "P_bg227", "P_bg228"),
     **conv("model.diffusion_model.output_blocks.7.0.skip_connection","P_bg229","P_bg230"),
     **norm("model.diffusion_model.output_blocks.7.1.norm", "P_bg231"),
     **conv("model.diffusion_model.output_blocks.7.1.proj_in", "P_bg231", "P_bg232"),
     **dense("model.diffusion_model.output_blocks.7.1.transformer_blocks.0.attn1.to_q", "P_bg233", "P_bg234", bias=False),
     **dense("model.diffusion_model.output_blocks.7.1.transformer_blocks.0.attn1.to_k", "P_bg233", "P_bg234", bias=False),
     **dense("model.diffusion_model.output_blocks.7.1.transformer_blocks.0.attn1.to_v", "P_bg233", "P_bg234", bias=False),
     **dense("model.diffusion_model.output_blocks.7.1.transformer_blocks.0.attn1.to_out.0", "P_bg233","P_bg234", bias=True),
     **dense("model.diffusion_model.output_blocks.7.1.transformer_blocks.0.ff.net.0.proj", "P_bg235","P_bg236", bias=True),
     **dense("model.diffusion_model.output_blocks.7.1.transformer_blocks.0.ff.net.2", "P_bg237","P_bg238", bias=True),
     **dense("model.diffusion_model.output_blocks.7.1.transformer_blocks.0.attn2.to_q", "P_bg239", "P_bg240", bias=False),
     **dense("model.diffusion_model.output_blocks.7.1.transformer_blocks.0.attn2.to_k", "P_bg241", "P_bg242", bias=False),
     **dense("model.diffusion_model.output_blocks.7.1.transformer_blocks.0.attn2.to_v", "P_bg241", "P_bg242", bias=False),
     **dense("model.diffusion_model.output_blocks.7.1.transformer_blocks.0.attn2.to_out.0", "P_bg243","P_bg244", bias=True),
     **norm("model.diffusion_model.output_blocks.7.1.transformer_blocks.0.norm1", "P_bg244"),
     **norm("model.diffusion_model.output_blocks.7.1.transformer_blocks.0.norm2", "P_bg244"),
     **norm("model.diffusion_model.output_blocks.7.1.transformer_blocks.0.norm3", "P_bg244"),
     **conv("model.diffusion_model.output_blocks.7.1.proj_out", "P_bg244", "P_bg245"),

     **easyblock("model.diffusion_model.output_blocks.8.0", "P_bg246","P_bg247"),
     **conv("model.diffusion_model.output_blocks.8.0.skip_connection","P_bg248","P_bg249"),
     **norm("model.diffusion_model.output_blocks.8.1.norm", "P_bg250"),
     **conv("model.diffusion_model.output_blocks.8.1.proj_in", "P_bg250", "P_bg251"),
     **dense("model.diffusion_model.output_blocks.8.1.transformer_blocks.0.attn1.to_q", "P_bg252", "P_bg253", bias=False),
     **dense("model.diffusion_model.output_blocks.8.1.transformer_blocks.0.attn1.to_k", "P_bg252", "P_bg253", bias=False),
     **dense("model.diffusion_model.output_blocks.8.1.transformer_blocks.0.attn1.to_v", "P_bg252", "P_bg253", bias=False),
     **dense("model.diffusion_model.output_blocks.8.1.transformer_blocks.0.attn1.to_out.0", "P_bg252","P_bg253", bias=True),
     **dense("model.diffusion_model.output_blocks.8.1.transformer_blocks.0.ff.net.0.proj", "P_bg254","P_bg255", bias=True),
     **dense("model.diffusion_model.output_blocks.8.1.transformer_blocks.0.ff.net.2", "P_bg256","P_bg257", bias=True),
     **dense("model.diffusion_model.output_blocks.8.1.transformer_blocks.0.attn2.to_q", "P_bg258", "P_bg259", bias=False),
     **dense("model.diffusion_model.output_blocks.8.1.transformer_blocks.0.attn2.to_k", "P_bg260", "P_bg261", bias=False),
     **dense("model.diffusion_model.output_blocks.8.1.transformer_blocks.0.attn2.to_v", "P_bg260", "P_bg261", bias=False),
     **dense("model.diffusion_model.output_blocks.8.1.transformer_blocks.0.attn2.to_out.0", "P_bg262","P_bg263", bias=True),
     **norm("model.diffusion_model.output_blocks.8.1.transformer_blocks.0.norm1", "P_bg263"),
     **norm("model.diffusion_model.output_blocks.8.1.transformer_blocks.0.norm2", "P_bg263"),
     **norm("model.diffusion_model.output_blocks.8.1.transformer_blocks.0.norm3", "P_bg263"),
     **conv("model.diffusion_model.output_blocks.8.1.proj_out", "P_bg263", "P_bg264"),     
     **conv("model.diffusion_model.output_blocks.8.2.conv", "P_bg265", "P_bg266"),
     
     **easyblock("model.diffusion_model.output_blocks.9.0", "P_bg267","P_bg268"),
     **conv("model.diffusion_model.output_blocks.9.0.skip_connection","P_bg269","P_bg270"), 
     **norm("model.diffusion_model.output_blocks.9.1.norm", "P_bg271"),
     **conv("model.diffusion_model.output_blocks.9.1.proj_in", "P_bg271", "P_bg272"),
     **dense("model.diffusion_model.output_blocks.9.1.transformer_blocks.0.attn1.to_q", "P_bg273", "P_bg274", bias=False),
     **dense("model.diffusion_model.output_blocks.9.1.transformer_blocks.0.attn1.to_k", "P_bg273", "P_bg274", bias=False),
     **dense("model.diffusion_model.output_blocks.9.1.transformer_blocks.0.attn1.to_v", "P_bg273", "P_bg274", bias=False),
     **dense("model.diffusion_model.output_blocks.9.1.transformer_blocks.0.attn1.to_out.0", "P_bg273","P_bg274", bias=True),
     **dense("model.diffusion_model.output_blocks.9.1.transformer_blocks.0.ff.net.0.proj", "P_bg275","P_bg276", bias=True),
     **dense("model.diffusion_model.output_blocks.9.1.transformer_blocks.0.ff.net.2", "P_bg277","P_bg278", bias=True),
     **dense("model.diffusion_model.output_blocks.9.1.transformer_blocks.0.attn2.to_q", "P_bg279", "P_bg280", bias=False),
     **dense("model.diffusion_model.output_blocks.9.1.transformer_blocks.0.attn2.to_k", "P_bg281", "P_bg282", bias=False),
     **dense("model.diffusion_model.output_blocks.9.1.transformer_blocks.0.attn2.to_v", "P_bg281", "P_bg282", bias=False),
     **dense("model.diffusion_model.output_blocks.9.1.transformer_blocks.0.attn2.to_out.0", "P_bg283","P_bg284", bias=True),
     **norm("model.diffusion_model.output_blocks.9.1.transformer_blocks.0.norm1", "P_bg284"),
     **norm("model.diffusion_model.output_blocks.9.1.transformer_blocks.0.norm2", "P_bg284"),
     **norm("model.diffusion_model.output_blocks.9.1.transformer_blocks.0.norm3", "P_bg284"),
     **conv("model.diffusion_model.output_blocks.9.1.proj_out", "P_bg284", "P_bg285"),     

     **easyblock("model.diffusion_model.output_blocks.10.0", "P_bg286", "P_bg287"),
     **conv("model.diffusion_model.output_blocks.10.0.skip_connection","P_bg288","P_bg289"), 
     **norm("model.diffusion_model.output_blocks.10.1.norm", "P_bg290"),
     **conv("model.diffusion_model.output_blocks.10.1.proj_in", "P_bg290", "P_bg291"),
     **dense("model.diffusion_model.output_blocks.10.1.transformer_blocks.0.attn1.to_q", "P_bg292", "P_bg293", bias=False),
     **dense("model.diffusion_model.output_blocks.10.1.transformer_blocks.0.attn1.to_k", "P_bg292", "P_bg293", bias=False),
     **dense("model.diffusion_model.output_blocks.10.1.transformer_blocks.0.attn1.to_v", "P_bg292", "P_bg293", bias=False),
     **dense("model.diffusion_model.output_blocks.10.1.transformer_blocks.0.attn1.to_out.0", "P_bg292","P_bg293", bias=True),
     **dense("model.diffusion_model.output_blocks.10.1.transformer_blocks.0.ff.net.0.proj", "P_b294","P_bg295", bias=True),
     **dense("model.diffusion_model.output_blocks.10.1.transformer_blocks.0.ff.net.2", "P_bg296","P_bg297", bias=True),
     **dense("model.diffusion_model.output_blocks.10.1.transformer_blocks.0.attn2.to_q", "P_bg298", "P_bg299", bias=False),
     **dense("model.diffusion_model.output_blocks.10.1.transformer_blocks.0.attn2.to_k", "P_bg300", "P_bg301", bias=False),
     **dense("model.diffusion_model.output_blocks.10.1.transformer_blocks.0.attn2.to_v", "P_bg300", "P_bg301", bias=False),
     **dense("model.diffusion_model.output_blocks.10.1.transformer_blocks.0.attn2.to_out.0", "P_bg302","P_bg303", bias=True),
     **norm("model.diffusion_model.output_blocks.10.1.transformer_blocks.0.norm1", "P_bg303"),
     **norm("model.diffusion_model.output_blocks.10.1.transformer_blocks.0.norm2", "P_bg303"),
     **norm("model.diffusion_model.output_blocks.10.1.transformer_blocks.0.norm3", "P_bg303"),
     **conv("model.diffusion_model.output_blocks.10.1.proj_out", "P_bg303", "P_bg304"),     

     **easyblock("model.diffusion_model.output_blocks.11.0", "P_bg305", "P_bg306"),
     **conv("model.diffusion_model.output_blocks.11.0.skip_connection","P_bg307","P_bg308"), 
     **norm("model.diffusion_model.output_blocks.11.1.norm", "P_bg309"),
     **conv("model.diffusion_model.output_blocks.11.1.proj_in", "P_bg309", "P_bg310"),
     **dense("model.diffusion_model.output_blocks.11.1.transformer_blocks.0.attn1.to_q", "P_bg311", "P_bg312", bias=False),
     **dense("model.diffusion_model.output_blocks.11.1.transformer_blocks.0.attn1.to_k", "P_bg311", "P_bg312", bias=False),
     **dense("model.diffusion_model.output_blocks.11.1.transformer_blocks.0.attn1.to_v", "P_bg311", "P_bg312", bias=False),
     **dense("model.diffusion_model.output_blocks.11.1.transformer_blocks.0.attn1.to_out.0", "P_bg311","P_bg312", bias=True),
     **dense("model.diffusion_model.output_blocks.11.1.transformer_blocks.0.ff.net.0.proj", "P_bg313","P_bg314", bias=True),
     **dense("model.diffusion_model.output_blocks.11.1.transformer_blocks.0.ff.net.2", "P_bg315","P_bg316", bias=True),
     **dense("model.diffusion_model.output_blocks.11.1.transformer_blocks.0.attn2.to_q", "P_bg317", "P_bg318", bias=False),
     **dense("model.diffusion_model.output_blocks.11.1.transformer_blocks.0.attn2.to_k", "P_bg319", "P_bg320", bias=False),
     **dense("model.diffusion_model.output_blocks.11.1.transformer_blocks.0.attn2.to_v", "P_bg319", "P_bg320", bias=False),
     **dense("model.diffusion_model.output_blocks.11.1.transformer_blocks.0.attn2.to_out.0", "P_bg321","P_bg322", bias=True),
     **norm("model.diffusion_model.output_blocks.11.1.transformer_blocks.0.norm1", "P_bg322"),
     **norm("model.diffusion_model.output_blocks.11.1.transformer_blocks.0.norm2", "P_bg322"),
     **norm("model.diffusion_model.output_blocks.11.1.transformer_blocks.0.norm3", "P_bg322"),
     **conv("model.diffusion_model.output_blocks.11.1.proj_out", "P_bg322", "P_bg323"),     

     **norm("model.diffusion_model.out.0", "P_bg324"),
     **conv("model.diffusion_model.out.2", "P_bg325", "P_bg326"),

     #Text Encoder
     #encoder down
     **conv("first_stage_model.encoder.conv_in", "P_bg327", "P_bg328"),  
     **easyblock2("first_stage_model.encoder.down.0.block.0", "P_bg328"),
     **easyblock2("first_stage_model.encoder.down.0.block.1", "P_bg328"),
     **conv("first_stage_model.encoder.down.0.downsample.conv", "P_bg328", "P_bg329"),
     
     **shortcutblock("first_stage_model.encoder.down.1.block.0", "P_bg330","P_bg331"),
     **easyblock2("first_stage_model.encoder.down.1.block.1", "P_bg331"),
     **conv("first_stage_model.encoder.down.1.downsample.conv", "P_bg331", "P_bg332"),
     
     **shortcutblock("first_stage_model.encoder.down.2.block.0", "P_bg332", "P_bg333"),
     **easyblock2("first_stage_model.encoder.down.2.block.1", "P_bg333"),
     **conv("first_stage_model.encoder.down.2.downsample.conv", "P_bg333", "P_bg334"),

     **easyblock2("first_stage_model.encoder.down.3.block.0", "P_bg334"),
     **easyblock2("first_stage_model.encoder.down.3.block.1", "P_bg334"),

     #encoder mid-block
     **easyblock2("first_stage_model.encoder.mid.block_1", "P_bg334"),

     **norm("first_stage_model.encoder.mid.attn_1.norm", "P_bg334"),
     **conv("first_stage_model.encoder.mid.attn_1.q", "P_bg334", "P_bg335"),
     **conv("first_stage_model.encoder.mid.attn_1.k", "P_bg334", "P_bg335"),
     **conv("first_stage_model.encoder.mid.attn_1.v", "P_bg334", "P_bg335"),
     **conv("first_stage_model.encoder.mid.attn_1.proj_out", "P_bg335", "P_bg336"),    

     **easyblock2("first_stage_model.encoder.mid.block_2", "P_bg336"),

     **norm("first_stage_model.encoder.norm_out", "P_bg337"),
     **conv("first_stage_model.encoder.conv_out", "P_bg338", "P_bg339"),

     **conv("first_stage_model.decoder.conv_in", "P_bg340", "P_bg341"),
     
     #decoder mid-block
     **easyblock2("first_stage_model.decoder.mid.block_1", "P_bg342"),
     **norm("first_stage_model.decoder.mid.attn_1.norm", "P_bg342"),
     **conv("first_stage_model.decoder.mid.attn_1.q", "P_bg342", "P_bg343"),
     **conv("first_stage_model.decoder.mid.attn_1.k", "P_bg342", "P_bg343"),
     **conv("first_stage_model.decoder.mid.attn_1.v", "P_bg342", "P_bg343"),
     **conv("first_stage_model.decoder.mid.attn_1.proj_out", "P_bg343", "P_bg344"),

     **easyblock2("first_stage_model.decoder.mid.block_2", "P_bg345"),
    
     #decoder up
     **shortcutblock("first_stage_model.decoder.up.0.block.0", "P_bg346","P_bg347"),
     **easyblock2("first_stage_model.decoder.up.0.block.1", "P_bg348"),
     **easyblock2("first_stage_model.decoder.up.0.block.2", "P_bg349"),

     **shortcutblock("first_stage_model.decoder.up.1.block.0", "P_bg350","P_bg351"),    
     **easyblock2("first_stage_model.decoder.up.1.block.1", "P_bg352"),
     **easyblock2("first_stage_model.decoder.up.1.block.2", "P_bg353"),
     **conv("first_stage_model.decoder.up.1.upsample.conv", "P_bg353", "P_bg354"),

     **easyblock2("first_stage_model.decoder.up.2.block.0", "P_bg355"),
     **easyblock2("first_stage_model.decoder.up.2.block.1", "P_bg355"),
     **easyblock2("first_stage_model.decoder.up.2.block.2", "P_bg355"),
     **conv("first_stage_model.decoder.up.2.upsample.conv", "P_bg355", "P_bg356"),

     **easyblock2("first_stage_model.decoder.up.3.block.0", "P_bg356"),
     **easyblock2("first_stage_model.decoder.up.3.block.1", "P_bg356"),
     **easyblock2("first_stage_model.decoder.up.3.block.2", "P_bg356"),
     **conv("first_stage_model.decoder.up.3.upsample.conv", "P_bg356", "P_bg357"),

     **norm("first_stage_model.decoder.norm_out", "P_bg358"),
     **conv("first_stage_model.decoder.conv_out", "P_bg359", "P_bg360"),
     **conv("first_stage_model.quant_conv", "P_bg361", "P_bg362"),
     **conv("first_stage_model.post_quant_conv", "P_bg363", "P_bg364"),

     **skip("cond_stage_model.transformer.text_model.embeddings.position_ids", None, None),

    #  **dense("cond_stage_model.transformer.text_model.embeddings.token_embedding","P_bg365", "P_bg366",bias=False),
     **dense("cond_stage_model.transformer.text_model.embeddings.token_embedding", None, None),
     **dense("cond_stage_model.transformer.text_model.embeddings.position_embedding","P_bg367", "P_bg368",bias=False),

     #cond stage text encoder
     **dense("cond_stage_model.transformer.text_model.encoder.layers.0.self_attn.k_proj", "P_bg369", "P_bg370",bias=True),
     **dense("cond_stage_model.transformer.text_model.encoder.layers.0.self_attn.v_proj", "P_bg369", "P_bg370",bias=True),
     **dense("cond_stage_model.transformer.text_model.encoder.layers.0.self_attn.q_proj", "P_bg369", "P_bg370",bias=True),
     **dense("cond_stage_model.transformer.text_model.encoder.layers.0.self_attn.out_proj", "P_bg369", "P_bg370",bias=True),
     **norm("cond_stage_model.transformer.text_model.encoder.layers.0.layer_norm1", "P_bg370"),
     **dense("cond_stage_model.transformer.text_model.encoder.layers.0.mlp.fc1", "P_bg370", "P_bg371", bias=True),
     **dense("cond_stage_model.transformer.text_model.encoder.layers.0.mlp.fc2", "P_bg371", "P_bg372", bias=True),
     **norm("cond_stage_model.transformer.text_model.encoder.layers.0.layer_norm2", "P_bg372"),

     **dense("cond_stage_model.transformer.text_model.encoder.layers.1.self_attn.k_proj", "P_bg372", "P_bg373",bias=True),
     **dense("cond_stage_model.transformer.text_model.encoder.layers.1.self_attn.v_proj", "P_bg372", "P_bg373",bias=True),
     **dense("cond_stage_model.transformer.text_model.encoder.layers.1.self_attn.q_proj", "P_bg372", "P_bg373",bias=True),
     **dense("cond_stage_model.transformer.text_model.encoder.layers.1.self_attn.out_proj", "P_bg372", "P_bg373",bias=True),
     **norm("cond_stage_model.transformer.text_model.encoder.layers.1.layer_norm1", "P_bg373"),
     **dense("cond_stage_model.transformer.text_model.encoder.layers.1.mlp.fc1", "P_bg373", "P_bg374", bias=True),
     **dense("cond_stage_model.transformer.text_model.encoder.layers.1.mlp.fc2", "P_bg374", "P_bg375", bias=True),
     **norm("cond_stage_model.transformer.text_model.encoder.layers.1.layer_norm2", "P_bg375"),

     **dense("cond_stage_model.transformer.text_model.encoder.layers.2.self_attn.k_proj", "P_bg375", "P_bg376",bias=True),
     **dense("cond_stage_model.transformer.text_model.encoder.layers.2.self_attn.v_proj", "P_bg375", "P_bg376",bias=True),
     **dense("cond_stage_model.transformer.text_model.encoder.layers.2.self_attn.q_proj", "P_bg375", "P_bg376",bias=True),
     **dense("cond_stage_model.transformer.text_model.encoder.layers.2.self_attn.out_proj", "P_bg375", "P_bg376",bias=True),
     **norm("cond_stage_model.transformer.text_model.encoder.layers.2.layer_norm1", "P_bg376"),
     **dense("cond_stage_model.transformer.text_model.encoder.layers.2.mlp.fc1", "P_bg376", "P_bg377", bias=True),
     **dense("cond_stage_model.transformer.text_model.encoder.layers.2.mlp.fc2", "P_bg377", "P_bg378", bias=True),
     **norm("cond_stage_model.transformer.text_model.encoder.layers.2.layer_norm2", "P_bg378"),

     **dense("cond_stage_model.transformer.text_model.encoder.layers.3.self_attn.k_proj", "P_bg378", "P_bg379",bias=True),
     **dense("cond_stage_model.transformer.text_model.encoder.layers.3.self_attn.v_proj", "P_bg378", "P_bg379",bias=True),
     **dense("cond_stage_model.transformer.text_model.encoder.layers.3.self_attn.q_proj", "P_bg378", "P_bg379",bias=True),
     **dense("cond_stage_model.transformer.text_model.encoder.layers.3.self_attn.out_proj", "P_bg378", "P_bg379",bias=True),
     **norm("cond_stage_model.transformer.text_model.encoder.layers.3.layer_norm1", "P_bg379"),
     **dense("cond_stage_model.transformer.text_model.encoder.layers.3.mlp.fc1", "P_bg379", "P_bg380", bias=True),
     **dense("cond_stage_model.transformer.text_model.encoder.layers.3.mlp.fc2", "P_bg380", "P_b381", bias=True),
     **norm("cond_stage_model.transformer.text_model.encoder.layers.3.layer_norm2", "P_bg381"),

     **dense("cond_stage_model.transformer.text_model.encoder.layers.4.self_attn.k_proj", "P_bg381", "P_bg382",bias=True),
     **dense("cond_stage_model.transformer.text_model.encoder.layers.4.self_attn.v_proj", "P_bg381", "P_bg382",bias=True),
     **dense("cond_stage_model.transformer.text_model.encoder.layers.4.self_attn.q_proj", "P_bg381", "P_bg382",bias=True),
     **dense("cond_stage_model.transformer.text_model.encoder.layers.4.self_attn.out_proj", "P_bg381", "P_bg382",bias=True),
     **norm("cond_stage_model.transformer.text_model.encoder.layers.4.layer_norm1", "P_bg382"),
     **dense("cond_stage_model.transformer.text_model.encoder.layers.4.mlp.fc1", "P_bg382", "P_bg383", bias=True),
     **dense("cond_stage_model.transformer.text_model.encoder.layers.4.mlp.fc2", "P_bg383", "P_bg384", bias=True),
     **norm("cond_stage_model.transformer.text_model.encoder.layers.4.layer_norm2", "P_bg384"),

     **dense("cond_stage_model.transformer.text_model.encoder.layers.5.self_attn.k_proj", "P_bg384", "P_bg385",bias=True),
     **dense("cond_stage_model.transformer.text_model.encoder.layers.5.self_attn.v_proj", "P_bg384", "P_bg385",bias=True),
     **dense("cond_stage_model.transformer.text_model.encoder.layers.5.self_attn.q_proj", "P_bg384", "P_bg385",bias=True),
     **dense("cond_stage_model.transformer.text_model.encoder.layers.5.self_attn.out_proj", "P_bg384", "P_bg385",bias=True),
     **norm("cond_stage_model.transformer.text_model.encoder.layers.5.layer_norm1", "P_bg385"),
     **dense("cond_stage_model.transformer.text_model.encoder.layers.5.mlp.fc1", "P_bg385", "P_bg386",bias=True),
     **dense("cond_stage_model.transformer.text_model.encoder.layers.5.mlp.fc2", "P_bg386", "P_bg387",bias=True),
     **norm("cond_stage_model.transformer.text_model.encoder.layers.5.layer_norm2", "P_bg387"),

     **dense("cond_stage_model.transformer.text_model.encoder.layers.6.self_attn.k_proj", "P_bg387", "P_bg388",bias=True),
     **dense("cond_stage_model.transformer.text_model.encoder.layers.6.self_attn.v_proj", "P_bg387", "P_bg388",bias=True),
     **dense("cond_stage_model.transformer.text_model.encoder.layers.6.self_attn.q_proj", "P_bg387", "P_bg388",bias=True),
     **dense("cond_stage_model.transformer.text_model.encoder.layers.6.self_attn.out_proj", "P_bg387", "P_bg388",bias=True),
     **norm("cond_stage_model.transformer.text_model.encoder.layers.6.layer_norm1", "P_bg389"),
     **dense("cond_stage_model.transformer.text_model.encoder.layers.6.mlp.fc1", "P_bg389", "P_bg390",bias=True),
     **dense("cond_stage_model.transformer.text_model.encoder.layers.6.mlp.fc2", "P_bg390", "P_bg391", bias=True),
     **norm("cond_stage_model.transformer.text_model.encoder.layers.6.layer_norm2", "P_bg391"),
    
     **dense("cond_stage_model.transformer.text_model.encoder.layers.7.self_attn.k_proj", "P_bg391", "P_bg392",bias=True),
     **dense("cond_stage_model.transformer.text_model.encoder.layers.7.self_attn.v_proj", "P_bg391", "P_bg392",bias=True),
     **dense("cond_stage_model.transformer.text_model.encoder.layers.7.self_attn.q_proj", "P_bg391", "P_bg392",bias=True),
     **dense("cond_stage_model.transformer.text_model.encoder.layers.7.self_attn.out_proj", "P_bg391", "P_bg392",bias=True),
     **norm("cond_stage_model.transformer.text_model.encoder.layers.7.layer_norm1", "P_bg392"),
     **dense("cond_stage_model.transformer.text_model.encoder.layers.7.mlp.fc1", "P_bg392", "P_bg393", bias=True),
     **dense("cond_stage_model.transformer.text_model.encoder.layers.7.mlp.fc2", "P_bg393", "P_bg394", bias=True),
     **norm("cond_stage_model.transformer.text_model.encoder.layers.7.layer_norm2", "P_bg394"),

     **dense("cond_stage_model.transformer.text_model.encoder.layers.8.self_attn.k_proj", "P_bg394", "P_bg395",bias=True),
     **dense("cond_stage_model.transformer.text_model.encoder.layers.8.self_attn.v_proj", "P_bg394", "P_bg395",bias=True),
     **dense("cond_stage_model.transformer.text_model.encoder.layers.8.self_attn.q_proj", "P_bg394", "P_bg395",bias=True),
     **dense("cond_stage_model.transformer.text_model.encoder.layers.8.self_attn.out_proj", "P_bg394", "P_bg395",bias=True),
     **norm("cond_stage_model.transformer.text_model.encoder.layers.8.layer_norm1", "P_bg395"),
     **dense("cond_stage_model.transformer.text_model.encoder.layers.8.mlp.fc1", "P_bg395", "P_bg396", bias=True),
     **dense("cond_stage_model.transformer.text_model.encoder.layers.8.mlp.fc2", "P_bg396", "P_bg397", bias=True),
     **norm("cond_stage_model.transformer.text_model.encoder.layers.8.layer_norm2", "P_bg397"),

     **dense("cond_stage_model.transformer.text_model.encoder.layers.9.self_attn.k_proj", "P_bg397", "P_bg398",bias=True),
     **dense("cond_stage_model.transformer.text_model.encoder.layers.9.self_attn.v_proj", "P_bg397", "P_bg398",bias=True),
     **dense("cond_stage_model.transformer.text_model.encoder.layers.9.self_attn.q_proj", "P_bg397", "P_bg398",bias=True),
     **dense("cond_stage_model.transformer.text_model.encoder.layers.9.self_attn.out_proj", "P_bg397", "P_bg398",bias=True),
     **norm("cond_stage_model.transformer.text_model.encoder.layers.9.layer_norm1", "P_bg398"),
     **dense("cond_stage_model.transformer.text_model.encoder.layers.9.mlp.fc1", "P_bg398", "P_bg399", bias=True),
     **dense("cond_stage_model.transformer.text_model.encoder.layers.9.mlp.fc2", "P_bg400", "P_bg401", bias=True),
     **norm("cond_stage_model.transformer.text_model.encoder.layers.9.layer_norm2", "P_bg401"),

     **dense("cond_stage_model.transformer.text_model.encoder.layers.10.self_attn.k_proj", "P_bg401", "P_bg402",bias=True),
     **dense("cond_stage_model.transformer.text_model.encoder.layers.10.self_attn.v_proj", "P_bg401", "P_bg402",bias=True),
     **dense("cond_stage_model.transformer.text_model.encoder.layers.10.self_attn.q_proj", "P_bg401", "P_bg402",bias=True),
     **dense("cond_stage_model.transformer.text_model.encoder.layers.10.self_attn.out_proj", "P_bg401", "P_bg402",bias=True),
     **norm("cond_stage_model.transformer.text_model.encoder.layers.10.layer_norm1", "P_bg402"),
     **dense("cond_stage_model.transformer.text_model.encoder.layers.10.mlp.fc1", "P_bg402", "P_bg403", bias=True),
     **dense("cond_stage_model.transformer.text_model.encoder.layers.10.mlp.fc2", "P_bg403", "P_bg404", bias=True),
     **norm("cond_stage_model.transformer.text_model.encoder.layers.10.layer_norm2", "P_bg404"),

     **dense("cond_stage_model.transformer.text_model.encoder.layers.11.self_attn.k_proj", "P_bg404", "P_bg405",bias=True),
     **dense("cond_stage_model.transformer.text_model.encoder.layers.11.self_attn.v_proj", "P_bg404", "P_bg405",bias=True),
     **dense("cond_stage_model.transformer.text_model.encoder.layers.11.self_attn.q_proj", "P_bg404", "P_bg405",bias=True),
     **dense("cond_stage_model.transformer.text_model.encoder.layers.11.self_attn.out_proj", "P_bg404", "P_bg405",bias=True),
     **norm("cond_stage_model.transformer.text_model.encoder.layers.11.layer_norm1", "P_bg405"),
     **dense("cond_stage_model.transformer.text_model.encoder.layers.11.mlp.fc1", "P_bg405", "P_bg406", bias=True),
     **dense("cond_stage_model.transformer.text_model.encoder.layers.11.mlp.fc2", "P_bg406", "P_bg407", bias=True),
     **norm("cond_stage_model.transformer.text_model.encoder.layers.11.layer_norm2", "P_bg407"),
     
     **norm("cond_stage_model.transformer.text_model.final_layer_norm", "P_bg407")
    
      })



def cnn_permutation_spec() -> PermutationSpec:
  conv = lambda name, p_in, p_out: {f"{name}.weight": (p_out, p_in, None, None, )}
  dense = lambda name, p_in, p_out, bias=True: {f"{name}.weight": (p_out, p_in), f"{name}.bias": (p_out, )} if bias else  {f"{name}.weight": (p_out, p_in)}

  return permutation_spec_from_axes_to_perm({
     **conv("conv1", None, "P_bg0"),
     **conv("conv2", "P_bg0", "P_bg1"),
     **dense("fc1", "P_bg1", "P_bg2"),
     **dense("fc2", "P_bg2", None, False),
  })




def resnet20_permutation_spec() -> PermutationSpec:
  conv = lambda name, p_in, p_out: {f"{name}.weight": (p_out, p_in, None, None, )}
  norm = lambda name, p: {f"{name}.weight": (p, ), f"{name}.bias": (p, )}
  dense = lambda name, p_in, p_out: {f"{name}.weight": (p_out, p_in), f"{name}.bias": (p_out, )}

  # This is for easy blocks that use a residual connection, without any change in the number of channels.
  easyblock = lambda name, p: {
  **norm(f"{name}.bn1", p),
  **conv(f"{name}.conv1", p, f"P_{name}_inner"),
  **norm(f"{name}.bn2", f"P_{name}_inner"),
  **conv(f"{name}.conv2", f"P_{name}_inner", p),
  }

  # This is for blocks that use a residual connection, but change the number of channels via a Conv.
  shortcutblock = lambda name, p_in, p_out: {
  **norm(f"{name}.bn1", p_in),
  **conv(f"{name}.conv1", p_in, f"P_{name}_inner"),
  **norm(f"{name}.bn2", f"P_{name}_inner"),
  **conv(f"{name}.conv2", f"P_{name}_inner", p_out),
  **conv(f"{name}.shortcut.0", p_in, p_out),
  **norm(f"{name}.shortcut.1", p_out),
  }

  return permutation_spec_from_axes_to_perm({
    **conv("conv1", None, "P_bg0"),
    #
    **shortcutblock("layer1.0", "P_bg0", "P_bg1"),
    **easyblock("layer1.1", "P_bg1",),
    **easyblock("layer1.2", "P_bg1"),
    #**easyblock("layer1.3", "P_bg1"),

    **shortcutblock("layer2.0", "P_bg1", "P_bg2"),
    **easyblock("layer2.1", "P_bg2",),
    **easyblock("layer2.2", "P_bg2"),
    #**easyblock("layer2.3", "P_bg2"),

    **shortcutblock("layer3.0", "P_bg2", "P_bg3"),
    **easyblock("layer3.1", "P_bg3",),
    **easyblock("layer3.2", "P_bg3"),
   # **easyblock("layer3.3", "P_bg3"),

    **norm("bn1", "P_bg3"),

    **dense("linear", "P_bg3", None),

})

# should be easy to generalize it to any depth
def resnet50_permutation_spec() -> PermutationSpec:
  conv = lambda name, p_in, p_out: {f"{name}.weight": (p_out, p_in, None, None, )}
  norm = lambda name, p: {f"{name}.weight": (p, ), f"{name}.bias": (p, )}
  dense = lambda name, p_in, p_out: {f"{name}.weight": (p_out, p_in), f"{name}.bias": (p_out, )}

  # This is for easy blocks that use a residual connection, without any change in the number of channels.
  easyblock = lambda name, p: {
  **norm(f"{name}.bn1", p),
  **conv(f"{name}.conv1", p, f"P_{name}_inner"),
  **norm(f"{name}.bn2", f"P_{name}_inner"),
  **conv(f"{name}.conv2", f"P_{name}_inner", p),
  }

  # This is for blocks that use a residual connection, but change the number of channels via a Conv.
  shortcutblock = lambda name, p_in, p_out: {
  **norm(f"{name}.bn1", p_in),
  **conv(f"{name}.conv1", p_in, f"P_{name}_inner"),
  **norm(f"{name}.bn2", f"P_{name}_inner"),
  **conv(f"{name}.conv2", f"P_{name}_inner", p_out),
  **conv(f"{name}.shortcut.0", p_in, p_out),
  **norm(f"{name}.shortcut.1", p_out),
  }

  return permutation_spec_from_axes_to_perm({
    **conv("conv1", None, "P_bg0"),
    #
    **shortcutblock("layer1.0", "P_bg0", "P_bg1"),
    **easyblock("layer1.1", "P_bg1",),
    **easyblock("layer1.2", "P_bg1"),
    **easyblock("layer1.3", "P_bg1"),
    **easyblock("layer1.4", "P_bg1"),
    **easyblock("layer1.5", "P_bg1"),
    **easyblock("layer1.6", "P_bg1"),
    **easyblock("layer1.7", "P_bg1"),

    #**easyblock("layer1.3", "P_bg1"),

    **shortcutblock("layer2.0", "P_bg1", "P_bg2"),
    **easyblock("layer2.1", "P_bg2",),
    **easyblock("layer2.2", "P_bg2"),
    **easyblock("layer2.3", "P_bg2"),
    **easyblock("layer2.4", "P_bg2"),
    **easyblock("layer2.5", "P_bg2"),
    **easyblock("layer2.6", "P_bg2"),
    **easyblock("layer2.7", "P_bg2"),

    **shortcutblock("layer3.0", "P_bg2", "P_bg3"),
    **easyblock("layer3.1", "P_bg3",),
    **easyblock("layer3.2", "P_bg3"),
    **easyblock("layer3.3", "P_bg3"),
    **easyblock("layer3.4", "P_bg3"),
    **easyblock("layer3.5", "P_bg3"),
    **easyblock("layer3.6", "P_bg3"),
    **easyblock("layer3.7", "P_bg3"),

    **norm("bn1", "P_bg3"),

    **dense("linear", "P_bg3", None),

})



def vgg16_permutation_spec() -> PermutationSpec:
  layers_with_conv = [3,7,10,14,17,20,24,27,30,34,37,40]
  layers_with_conv_b4 = [0,3,7,10,14,17,20,24,27,30,34,37]
  layers_with_bn = [4,8,11,15,18,21,25,28,31,35,38,41]
  dense = lambda name, p_in, p_out, bias = True: {f"{name}.weight": (p_out, p_in), f"{name}.bias": (p_out, )}
  return permutation_spec_from_axes_to_perm({
      # first features
      "features.0.weight": ( "P_Conv_0",None, None, None),
      "features.1.weight": ( "P_Conv_0", None),
      "features.1.bias": ( "P_Conv_0", None),
      "features.1.running_mean": ( "P_Conv_0", None),
      "features.1.running_var": ( "P_Conv_0", None),
      "features.1.num_batches_tracked": (),

      **{f"features.{layers_with_conv[i]}.weight": ( f"P_Conv_{layers_with_conv[i]}", f"P_Conv_{layers_with_conv_b4[i]}", None, None, )
        for i in range(len(layers_with_conv))},
      **{f"features.{i}.bias": (f"P_Conv_{i}", )
        for i in layers_with_conv + [0]},
      # bn
      **{f"features.{layers_with_bn[i]}.weight": ( f"P_Conv_{layers_with_conv[i]}", None)
        for i in range(len(layers_with_bn))},
      **{f"features.{layers_with_bn[i]}.bias": ( f"P_Conv_{layers_with_conv[i]}", None)
        for i in range(len(layers_with_bn))},
      **{f"features.{layers_with_bn[i]}.running_mean": ( f"P_Conv_{layers_with_conv[i]}", None)
        for i in range(len(layers_with_bn))},
      **{f"features.{layers_with_bn[i]}.running_var": ( f"P_Conv_{layers_with_conv[i]}", None)
        for i in range(len(layers_with_bn))},
      **{f"features.{layers_with_bn[i]}.num_batches_tracked": ()
        for i in range(len(layers_with_bn))},

      **dense("classifier", "P_Conv_40", "P_Dense_0", False),
})

def get_permuted_param(ps: PermutationSpec, perm, k: str, params, except_axis=None):
  """Get parameter `k` from `params`, with the permutations applied."""
  w = params[k]
  for axis, p in enumerate(ps.axes_to_perm[k]):
    # Skip the axis we're trying to permute.
    if axis == except_axis:
      continue

    # None indicates that there is no permutation relevant to that axis.
    if p is not None:
      w = torch.index_select(w, axis, perm[p].int())

  return w

def apply_permutation(ps: PermutationSpec, perm, params):
  """Apply a `perm` to `params`."""
  return {k: get_permuted_param(ps, perm, k, params) for k in params.keys()}


def weight_matching(ps: PermutationSpec, params_a, params_b, max_iter=5, init_perm=None, usefp16=False):
  """Find a permutation of `params_b` to make them match `params_a`."""
  special_layers = ["P_bg358", "P_bg324", "P_bg337", "P_bg355"]
  perm_sizes = {p: params_a[axes[0][0]].shape[axes[0][1]] for p, axes in ps.perm_to_axes.items()}
  perm = dict()
  perm = {p: torch.arange(n) for p, n in perm_sizes.items()} if init_perm is None else init_perm
  perm_names = list(perm.keys())
<<<<<<< HEAD
  sum = 0
  number = 0
=======

>>>>>>> 8cc07d2c
  if usefp16:
    for iteration in range(max_iter):
      progress = False
      shuffle(special_layers)
      for p_ix in special_layers:
        p = p_ix
        if p in special_layers:
          n = perm_sizes[p]
          A = torch.zeros((n, n), dtype=torch.float16).to("cuda")
          for wk, axis in ps.perm_to_axes[p]:
              w_a = params_a[wk]
              w_b = get_permuted_param(ps, perm, wk, params_b, except_axis=axis)
              w_a = torch.moveaxis(w_a, axis, 0).reshape((n, -1)).to("cuda")
              w_b = torch.moveaxis(w_b, axis, 0).reshape((n, -1)).T.to("cuda")
              A += torch.matmul(w_a.half(), w_b.half())

          A = A.cpu()
          ri, ci = linear_sum_assignment(A.detach().numpy(), maximize=True)

          assert (torch.tensor(ri) == torch.arange(len(ri))).all()
          
          oldL = torch.vdot(torch.flatten(A), torch.flatten(torch.eye(n)[perm[p].long()]).half())
          newL = torch.vdot(torch.flatten(A), torch.flatten(torch.eye(n)[ci, :]).half())
          
          if newL - oldL != 0:
            sum += abs((newL-oldL).item())
            number += 1
            print(f"{p}: {newL - oldL}")

          progress = progress or newL > oldL + 1e-12

          perm[p] = torch.Tensor(ci)
        
      if not progress:
        break
    
    if number > 0:
      average = sum / number
    else:
      average = 0
    return (perm, average)

  else:
    for iteration in range(max_iter):
      progress = False
      for p_ix in torch.randperm(len(perm_names)):
        p = perm_names[p_ix]
        n = perm_sizes[p]
        A = torch.zeros((n, n))
        for wk, axis in ps.perm_to_axes[p]:
            w_a = params_a[wk]
            w_b = get_permuted_param(ps, perm, wk, params_b, except_axis=axis).half()
            w_a = torch.moveaxis(w_a, axis, 0).reshape((n, -1)).to("cuda")
            w_b = torch.moveaxis(w_b, axis, 0).reshape((n, -1)).T.to("cuda")
            A += torch.matmul(w_a, w_b).cpu()

        ri, ci = linear_sum_assignment(A.detach().numpy())

        assert (torch.tensor(ri) == torch.arange(len(ri))).all()
        
        oldL = torch.vdot(torch.flatten(A), torch.flatten(torch.eye(n)[perm[p].long()]))
        newL = torch.vdot(torch.flatten(A), torch.flatten(torch.eye(n)[ci, :]))

        if newL - oldL != 0:
            sum += abs((newL-oldL).item())
            number += 1
            print(f"{p}: {newL - oldL}")

        progress = progress or newL > oldL + 1e-12

        perm[p] = torch.Tensor(ci)
        
      if not progress:
        break

    if number > 0:
      average = sum / number
    else:
      average = 0
    return (perm, average)


def test_weight_matching():
  """If we just have a single hidden layer then it should converge after just one step."""
  ps = mlp_permutation_spec(num_hidden_layers=3)
  print(ps.axes_to_perm)
  rng = torch.Generator()
  rng.manual_seed(13)
  num_hidden = 10
  shapes = {
      "layer0.weight": (2, num_hidden),
      "layer0.bias": (num_hidden, ),
      "layer1.weight": (num_hidden, 3),
      "layer1.bias": (3, )
  }

  params_a = {k: random.normal(rngmix(rng, f"a-{k}"), shape) for k, shape in shapes.items()}
  params_b = {k: random.normal(rngmix(rng, f"b-{k}"), shape) for k, shape in shapes.items()}
  perm = weight_matching(rng, ps, params_a, params_b)
  print(perm)

if __name__ == "__main__":
  test_weight_matching()<|MERGE_RESOLUTION|>--- conflicted
+++ resolved
@@ -3,11 +3,7 @@
 from typing import NamedTuple
 import torch
 from scipy.optimize import linear_sum_assignment
-<<<<<<< HEAD
-=======
-
 import time
->>>>>>> 8cc07d2c
 from random import shuffle
 
 rngmix = lambda rng, x: random.fold_in(rng, hash(x))
@@ -795,12 +791,8 @@
   perm = dict()
   perm = {p: torch.arange(n) for p, n in perm_sizes.items()} if init_perm is None else init_perm
   perm_names = list(perm.keys())
-<<<<<<< HEAD
   sum = 0
   number = 0
-=======
-
->>>>>>> 8cc07d2c
   if usefp16:
     for iteration in range(max_iter):
       progress = False
