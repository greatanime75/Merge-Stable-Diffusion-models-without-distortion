from collections import defaultdict
from re import L
from typing import NamedTuple
import torch
from scipy.optimize import linear_sum_assignment
<<<<<<< HEAD
import time
from random import shuffle
rngmix = lambda rng, x: random.fold_in(rng, hash(x))
=======
>>>>>>> 05582d44

class PermutationSpec(NamedTuple):
  perm_to_axes: dict
  axes_to_perm: dict

def permutation_spec_from_axes_to_perm(axes_to_perm: dict) -> PermutationSpec:
  perm_to_axes = defaultdict(list)
  for wk, axis_perms in axes_to_perm.items():
    for axis, perm in enumerate(axis_perms):
      if perm is not None:
        perm_to_axes[perm].append((wk, axis))
  return PermutationSpec(perm_to_axes=dict(perm_to_axes), axes_to_perm=axes_to_perm)

def mlp_permutation_spec(num_hidden_layers: int) -> PermutationSpec:
  """We assume that one permutation cannot appear in two axes of the same weight array."""
  assert num_hidden_layers >= 1
  return permutation_spec_from_axes_to_perm({
      "layer0.weight": ("P_0", None),
      **{f"layer{i}.weight": ( f"P_{i}", f"P_{i-1}")
         for i in range(1, num_hidden_layers)},
      **{f"layer{i}.bias": (f"P_{i}", )
         for i in range(num_hidden_layers)},
      f"layer{num_hidden_layers}.weight": (None, f"P_{num_hidden_layers-1}"),
      f"layer{num_hidden_layers}.bias": (None, ),
  })

def sdunet_permutation_spec() -> PermutationSpec:
  conv = lambda name, p_in, p_out: {f"{name}.weight": (p_out, p_in,), f"{name}.bias": (p_out,) }
  norm = lambda name, p: {f"{name}.weight": (p, ), f"{name}.bias": (p, )}
  dense = lambda name, p_in, p_out, bias=True: {f"{name}.weight": (p_out, p_in), f"{name}.bias": (p_out, )} if bias else  {f"{name}.weight": (p_out, p_in)}
  skip = lambda name, p_in, p_out: {f"{name}": (p_out, p_in, None, None, )}
  
  # Unet Res blocks
  easyblock = lambda name, p_in, p_out: {
  **norm(f"{name}.in_layers.0", p_in),
  **conv(f"{name}.in_layers.2", p_in, f"P_{name}_inner"),
  **dense(f"{name}.emb_layers.1", f"P_{name}_inner2", f"P_{name}_inner3", bias=True),
  **norm(f"{name}.out_layers.0", f"P_{name}_inner4"),
  **conv(f"{name}.out_layers.3", f"P_{name}_inner4", p_out),
  }

  # Text Encoder blocks
  easyblock2 = lambda name, p: {
  **norm(f"{name}.norm1", p),
  **conv(f"{name}.conv1", p, f"P_{name}_inner"),
  **norm(f"{name}.norm2", f"P_{name}_inner"),
  **conv(f"{name}.conv2", f"P_{name}_inner", p),
  }

  # This is for blocks that use a residual connection, but change the number of channels via a Conv.
  shortcutblock = lambda name, p_in, p_out: {
  **norm(f"{name}.norm1", p_in),
  **conv(f"{name}.conv1", p_in, f"P_{name}_inner"),
  **norm(f"{name}.norm2", f"P_{name}_inner"),
  **conv(f"{name}.conv2", f"P_{name}_inner", p_out),
  **conv(f"{name}.nin_shortcut", p_in, p_out),
  **norm(f"{name}.nin_shortcut", p_out),
  }


  return permutation_spec_from_axes_to_perm({
     #Skipped Layers
     **skip("betas", None, None),
     **skip("alphas_cumprod", None, None),
     **skip("alphas_cumprod_prev", None, None),
     **skip("sqrt_alphas_cumprod", None, None),
     **skip("sqrt_one_minus_alphas_cumprod", None, None),
     **skip("log_one_minus_alphas_cumprods", None, None),
     **skip("sqrt_recip_alphas_cumprod", None, None),
     **skip("sqrt_recipm1_alphas_cumprod", None, None),
     **skip("posterior_variance", None, None),
     **skip("posterior_log_variance_clipped", None, None),
     **skip("posterior_mean_coef1", None, None),
     **skip("posterior_mean_coef2", None, None),
     **skip("log_one_minus_alphas_cumprod", None, None),
     **skip("model_ema.decay", None, None),
     **skip("model_ema.num_updates", None, None),

     #initial 
     **dense("model.diffusion_model.time_embed.0", None, "P_bg0", bias=True),
     **dense("model.diffusion_model.time_embed.2","P_bg0", "P_bg1", bias=True),
     **conv("model.diffusion_model.input_blocks.0.0", "P_bg2", "P_bg3"),
     
     #input blocks    
     **easyblock("model.diffusion_model.input_blocks.1.0","P_bg4", "P_bg5"),     
     **norm("model.diffusion_model.input_blocks.1.1.norm", "P_bg6"),
     **conv("model.diffusion_model.input_blocks.1.1.proj_in", "P_bg6", "P_bg7"),
     **dense("model.diffusion_model.input_blocks.1.1.transformer_blocks.0.attn1.to_q", "P_bg8", "P_bg9", bias=False),
     **dense("model.diffusion_model.input_blocks.1.1.transformer_blocks.0.attn1.to_k", "P_bg8", "P_bg9", bias=False),
     **dense("model.diffusion_model.input_blocks.1.1.transformer_blocks.0.attn1.to_v", "P_bg8", "P_bg9", bias=False),
     **dense("model.diffusion_model.input_blocks.1.1.transformer_blocks.0.attn1.to_out.0", "P_bg8", "P_bg9", bias=True),
     **dense("model.diffusion_model.input_blocks.1.1.transformer_blocks.0.ff.net.0.proj", "P_bg10", "P_bg11", bias=True),
     **dense("model.diffusion_model.input_blocks.1.1.transformer_blocks.0.ff.net.2", "P_bg12", "P_bg13", bias=True),
     **dense("model.diffusion_model.input_blocks.1.1.transformer_blocks.0.attn2.to_q", "P_bg14", "P_bg15", bias=False),
     **dense("model.diffusion_model.input_blocks.1.1.transformer_blocks.0.attn2.to_k", "P_bg16", "P_bg17", bias=False),
     **dense("model.diffusion_model.input_blocks.1.1.transformer_blocks.0.attn2.to_v", "P_bg16", "P_bg17", bias=False),
     **dense("model.diffusion_model.input_blocks.1.1.transformer_blocks.0.attn2.to_out.0", "P_bg18", "P_bg19", bias=True),
     **norm("model.diffusion_model.input_blocks.1.1.transformer_blocks.0.norm1", "P_bg19" ),
     **norm("model.diffusion_model.input_blocks.1.1.transformer_blocks.0.norm2", "P_bg19"),
     **norm("model.diffusion_model.input_blocks.1.1.transformer_blocks.0.norm3", "P_bg19"),
     **conv("model.diffusion_model.input_blocks.1.1.proj_out", "P_bg19", "P_bg20"),

     **easyblock("model.diffusion_model.input_blocks.2.0", "P_bg21","P_bg22"),
     **norm("model.diffusion_model.input_blocks.2.1.norm", "P_bg23"),  
     **conv("model.diffusion_model.input_blocks.2.1.proj_in", "P_bg23", "P_bg24"),
     **dense("model.diffusion_model.input_blocks.2.1.transformer_blocks.0.attn1.to_q", "P_bg25", "P_bg26", bias=False),
     **dense("model.diffusion_model.input_blocks.2.1.transformer_blocks.0.attn1.to_k", "P_bg25", "P_bg26", bias=False),
     **dense("model.diffusion_model.input_blocks.2.1.transformer_blocks.0.attn1.to_v", "P_bg25", "P_bg26", bias=False),
     **dense("model.diffusion_model.input_blocks.2.1.transformer_blocks.0.attn1.to_out.0", "P_bg25","P_bg26", bias=True),
     **dense("model.diffusion_model.input_blocks.2.1.transformer_blocks.0.ff.net.0.proj", "P_bg27","P_bg28", bias=True),
     **dense("model.diffusion_model.input_blocks.2.1.transformer_blocks.0.ff.net.2", "P_bg29","P_bg30", bias=True),
     **dense("model.diffusion_model.input_blocks.2.1.transformer_blocks.0.attn2.to_q", "P_bg31", "P_bg32", bias=False),
     **dense("model.diffusion_model.input_blocks.2.1.transformer_blocks.0.attn2.to_k", "P_bg33", "P_bg34", bias=False),
     **dense("model.diffusion_model.input_blocks.2.1.transformer_blocks.0.attn2.to_v", "P_bg33", "P_bg34", bias=False),
     **dense("model.diffusion_model.input_blocks.2.1.transformer_blocks.0.attn2.to_out.0", "P_bg35","P_bg36", bias=True),
     **norm("model.diffusion_model.input_blocks.2.1.transformer_blocks.0.norm1", "P_bg36"),
     **norm("model.diffusion_model.input_blocks.2.1.transformer_blocks.0.norm2", "P_bg36"),
     **norm("model.diffusion_model.input_blocks.2.1.transformer_blocks.0.norm3", "P_bg36"),
     **conv("model.diffusion_model.input_blocks.2.1.proj_out", "P_bg36", "P_bg37"),   

     **conv("model.diffusion_model.input_blocks.3.0.op", "P_bg38", "P_bg39"),
     **easyblock("model.diffusion_model.input_blocks.4.0", "P_bg40","P_bg41"),
     **conv("model.diffusion_model.input_blocks.4.0.skip_connection", "P_bg42","P_bg43"),
     **norm("model.diffusion_model.input_blocks.4.1.norm", "P_bg44"),
     **conv("model.diffusion_model.input_blocks.4.1.proj_in", "P_bg44", "P_bg45"),
     **dense("model.diffusion_model.input_blocks.4.1.transformer_blocks.0.attn1.to_q", "P_bg46", "P_bg47", bias=False),
     **dense("model.diffusion_model.input_blocks.4.1.transformer_blocks.0.attn1.to_k", "P_bg46", "P_bg47", bias=False),
     **dense("model.diffusion_model.input_blocks.4.1.transformer_blocks.0.attn1.to_v", "P_bg46", "P_bg47", bias=False),
     **dense("model.diffusion_model.input_blocks.4.1.transformer_blocks.0.attn1.to_out.0", "P_bg46","P_bg47", bias=True),
     **dense("model.diffusion_model.input_blocks.4.1.transformer_blocks.0.ff.net.0.proj", "P_bg48","P_bg49", bias=True),
     **dense("model.diffusion_model.input_blocks.4.1.transformer_blocks.0.ff.net.2", "P_bg50","P_bg51", bias=True),
     **dense("model.diffusion_model.input_blocks.4.1.transformer_blocks.0.attn2.to_q", "P_bg52", "P_bg53", bias=False),
     **dense("model.diffusion_model.input_blocks.4.1.transformer_blocks.0.attn2.to_k", "P_bg54", "P_bg55", bias=False),
     **dense("model.diffusion_model.input_blocks.4.1.transformer_blocks.0.attn2.to_v", "P_bg54", "P_bg55", bias=False),
     **dense("model.diffusion_model.input_blocks.4.1.transformer_blocks.0.attn2.to_out.0", "P_bg56","P_bg57", bias=True),
     **norm("model.diffusion_model.input_blocks.4.1.transformer_blocks.0.norm1", "P_bg57"),
     **norm("model.diffusion_model.input_blocks.4.1.transformer_blocks.0.norm2", "P_bg57"),
     **norm("model.diffusion_model.input_blocks.4.1.transformer_blocks.0.norm3", "P_bg57"),
     **conv("model.diffusion_model.input_blocks.4.1.proj_out", "P_bg57", "P_bg58"),   

     **easyblock("model.diffusion_model.input_blocks.5.0", "P_bg59", "P_bg60"),
     **norm("model.diffusion_model.input_blocks.5.1.norm", "P_bg61"),
     **conv("model.diffusion_model.input_blocks.5.1.proj_in", "P_bg61", "P_bg62"),
     **dense("model.diffusion_model.input_blocks.5.1.transformer_blocks.0.attn1.to_q", "P_bg63", "P_bg64", bias=False),
     **dense("model.diffusion_model.input_blocks.5.1.transformer_blocks.0.attn1.to_k", "P_bg63", "P_bg64", bias=False),
     **dense("model.diffusion_model.input_blocks.5.1.transformer_blocks.0.attn1.to_v", "P_bg63", "P_bg64", bias=False),
     **dense("model.diffusion_model.input_blocks.5.1.transformer_blocks.0.attn1.to_out.0", "P_bg63","P_bg64", bias=True),
     **dense("model.diffusion_model.input_blocks.5.1.transformer_blocks.0.ff.net.0.proj", "P_bg65","P_bg66", bias=True),
     **dense("model.diffusion_model.input_blocks.5.1.transformer_blocks.0.ff.net.2", "P_bg67","P_bg68", bias=True),
     **dense("model.diffusion_model.input_blocks.5.1.transformer_blocks.0.attn2.to_q", "P_bg69", "P_bg70", bias=False),
     **dense("model.diffusion_model.input_blocks.5.1.transformer_blocks.0.attn2.to_k", "P_bg71", "P_bg72", bias=False),
     **dense("model.diffusion_model.input_blocks.5.1.transformer_blocks.0.attn2.to_v", "P_bg71", "P_bg72", bias=False),
     **dense("model.diffusion_model.input_blocks.5.1.transformer_blocks.0.attn2.to_out.0", "P_bg73","P_bg74", bias=True),
     **norm("model.diffusion_model.input_blocks.5.1.transformer_blocks.0.norm1", "P_bg74"),
     **norm("model.diffusion_model.input_blocks.5.1.transformer_blocks.0.norm2", "P_bg74"),
     **norm("model.diffusion_model.input_blocks.5.1.transformer_blocks.0.norm3", "P_bg74"),
     **conv("model.diffusion_model.input_blocks.5.1.proj_out", "P_bg74", "P_bg75"),

     **conv("model.diffusion_model.input_blocks.6.0.op", "P_bg76", "P_bg77"),
     **easyblock("model.diffusion_model.input_blocks.7.0", "P_bg78","P_bg79"),
     **conv("model.diffusion_model.input_blocks.7.0.skip_connection", "P_bg80","P_bg81"),
     **norm("model.diffusion_model.input_blocks.7.1.norm", "P_bg82"),
     **conv("model.diffusion_model.input_blocks.7.1.proj_in", "P_bg82", "P_bg83"),
     **dense("model.diffusion_model.input_blocks.7.1.transformer_blocks.0.attn1.to_q", "P_bg84", "P_bg85", bias=False),
     **dense("model.diffusion_model.input_blocks.7.1.transformer_blocks.0.attn1.to_k", "P_bg84", "P_bg85", bias=False),
     **dense("model.diffusion_model.input_blocks.7.1.transformer_blocks.0.attn1.to_v", "P_bg84", "P_bg85", bias=False),
     **dense("model.diffusion_model.input_blocks.7.1.transformer_blocks.0.attn1.to_out.0", "P_bg84","P_bg85", bias=True),
     **dense("model.diffusion_model.input_blocks.7.1.transformer_blocks.0.ff.net.0.proj", "P_bg86","P_bg87", bias=True),
     **dense("model.diffusion_model.input_blocks.7.1.transformer_blocks.0.ff.net.2", "P_bg88","P_bg89", bias=True),
     **dense("model.diffusion_model.input_blocks.7.1.transformer_blocks.0.attn2.to_q", "P_bg90", "P_bg91", bias=False),
     **dense("model.diffusion_model.input_blocks.7.1.transformer_blocks.0.attn2.to_k", "P_bg92", "P_bg93", bias=False),
     **dense("model.diffusion_model.input_blocks.7.1.transformer_blocks.0.attn2.to_v", "P_bg92", "P_bg93", bias=False),
     **dense("model.diffusion_model.input_blocks.7.1.transformer_blocks.0.attn2.to_out.0", "P_bg94","P_bg95", bias=True),
     **norm("model.diffusion_model.input_blocks.7.1.transformer_blocks.0.norm1", "P_bg95"),
     **norm("model.diffusion_model.input_blocks.7.1.transformer_blocks.0.norm2", "P_bg95"),
     **norm("model.diffusion_model.input_blocks.7.1.transformer_blocks.0.norm3", "P_bg95"),
     **conv("model.diffusion_model.input_blocks.7.1.proj_out", "P_bg95", "P_bg96"),
     
     **easyblock("model.diffusion_model.input_blocks.8.0", "P_bg97","P_bg98"),
     **norm("model.diffusion_model.input_blocks.8.1.norm", "P_bg99"),
     **conv("model.diffusion_model.input_blocks.8.1.proj_in", "P_bg99", "P_bg100"),
     **dense("model.diffusion_model.input_blocks.8.1.transformer_blocks.0.attn1.to_q", "P_bg101", "P_bg102", bias=False),
     **dense("model.diffusion_model.input_blocks.8.1.transformer_blocks.0.attn1.to_k", "P_bg101", "P_bg102", bias=False),
     **dense("model.diffusion_model.input_blocks.8.1.transformer_blocks.0.attn1.to_v", "P_bg101", "P_bg102", bias=False),
     **dense("model.diffusion_model.input_blocks.8.1.transformer_blocks.0.attn1.to_out.0", "P_bg101","P_bg102", bias=True),
     **dense("model.diffusion_model.input_blocks.8.1.transformer_blocks.0.ff.net.0.proj", "P_bg103","P_bg104", bias=True),
     **dense("model.diffusion_model.input_blocks.8.1.transformer_blocks.0.ff.net.2", "P_bg105","P_bg106", bias=True),
     **dense("model.diffusion_model.input_blocks.8.1.transformer_blocks.0.attn2.to_q", "P_bg107", "P_bg108", bias=False),
     **dense("model.diffusion_model.input_blocks.8.1.transformer_blocks.0.attn2.to_k", "P_bg109", "P_bg110", bias=False),
     **dense("model.diffusion_model.input_blocks.8.1.transformer_blocks.0.attn2.to_v", "P_bg109", "P_bg110", bias=False),
     **dense("model.diffusion_model.input_blocks.8.1.transformer_blocks.0.attn2.to_out.0", "P_bg111","P_bg112", bias=True),
     **norm("model.diffusion_model.input_blocks.8.1.transformer_blocks.0.norm1", "P_bg112"),
     **norm("model.diffusion_model.input_blocks.8.1.transformer_blocks.0.norm2", "P_bg112"),
     **norm("model.diffusion_model.input_blocks.8.1.transformer_blocks.0.norm3", "P_bg112"),
     **conv("model.diffusion_model.input_blocks.8.1.proj_out", "P_bg112", "P_bg113"),
     
     **conv("model.diffusion_model.input_blocks.9.0.op", "P_bg114", "P_bg115"),
     **easyblock("model.diffusion_model.input_blocks.10.0", "P_bg115", "P_bg116"),
     **easyblock("model.diffusion_model.input_blocks.11.0", "P_bg116", "P_bg117"),
     
     #middle blocks
     **easyblock("model.diffusion_model.middle_block.0", "P_bg117", "P_bg118"),
     **norm("model.diffusion_model.middle_block.1.norm", "P_bg119"),
     **conv("model.diffusion_model.middle_block.1.proj_in", "P_bg119", "P_bg120"),
     **dense("model.diffusion_model.middle_block.1.transformer_blocks.0.attn1.to_q", "P_bg121", "P_bg122", bias=False),
     **dense("model.diffusion_model.middle_block.1.transformer_blocks.0.attn1.to_k", "P_bg121", "P_bg122", bias=False),
     **dense("model.diffusion_model.middle_block.1.transformer_blocks.0.attn1.to_v", "P_bg121", "P_bg122", bias=False),
     **dense("model.diffusion_model.middle_block.1.transformer_blocks.0.attn1.to_out.0", "P_bg121","P_bg122", bias=True),
     **dense("model.diffusion_model.middle_block.1.transformer_blocks.0.ff.net.0.proj", "P_bg123","P_bg124", bias=True),
     **dense("model.diffusion_model.middle_block.1.transformer_blocks.0.ff.net.2", "P_bg125","P_bg126", bias=True),
     **dense("model.diffusion_model.middle_block.1.transformer_blocks.0.attn2.to_q", "P_bg127", "P_bg128", bias=False),
     **dense("model.diffusion_model.middle_block.1.transformer_blocks.0.attn2.to_k", "P_bg129", "P_bg130", bias=False),
     **dense("model.diffusion_model.middle_block.1.transformer_blocks.0.attn2.to_v", "P_bg129", "P_bg130", bias=False),
     **dense("model.diffusion_model.middle_block.1.transformer_blocks.0.attn2.to_out.0", "P_bg131","P_bg132", bias=True),
     **norm("model.diffusion_model.middle_block.1.transformer_blocks.0.norm1", "P_bg132"),
     **norm("model.diffusion_model.middle_block.1.transformer_blocks.0.norm2", "P_bg132"),
     **norm("model.diffusion_model.middle_block.1.transformer_blocks.0.norm3", "P_bg132"),
     **conv("model.diffusion_model.middle_block.1.proj_out", "P_bg132", "P_bg133"),
     
     **easyblock("model.diffusion_model.middle_block.2", "P_bg134", "P_bg135"),
       
     #output blocks
     **easyblock("model.diffusion_model.output_blocks.0.0", "P_bg136", "P_bg137"),
     **conv("model.diffusion_model.output_blocks.0.0.skip_connection","P_bg138","P_bg139"),

     **easyblock("model.diffusion_model.output_blocks.1.0", "P_bg140","P_bg141"),  
     **conv("model.diffusion_model.output_blocks.1.0.skip_connection","P_bg142","P_bg143"),

    
     **easyblock("model.diffusion_model.output_blocks.2.0", "P_bg144","P_bg145"),
     **conv("model.diffusion_model.output_blocks.2.0.skip_connection","P_bg146","P_bg147"),
     **conv("model.diffusion_model.output_blocks.2.1.conv", "P_bg148", "P_bg149"),
    
     **easyblock("model.diffusion_model.output_blocks.3.0", "P_bg150","P_bg151"),
     **conv("model.diffusion_model.output_blocks.3.0.skip_connection","P_bg152","P_bg153"),
     **norm("model.diffusion_model.output_blocks.3.1.norm", "P_bg154"),
     **conv("model.diffusion_model.output_blocks.3.1.proj_in", "P_bg154", "P_bg155"),
     **dense("model.diffusion_model.output_blocks.3.1.transformer_blocks.0.attn1.to_q", "P_bg156", "P_bg157", bias=False),
     **dense("model.diffusion_model.output_blocks.3.1.transformer_blocks.0.attn1.to_k", "P_bg156", "P_bg157", bias=False),
     **dense("model.diffusion_model.output_blocks.3.1.transformer_blocks.0.attn1.to_v", "P_bg156", "P_bg157", bias=False),
     **dense("model.diffusion_model.output_blocks.3.1.transformer_blocks.0.attn1.to_out.0", "P_bg156","P_bg157", bias=True),
     **dense("model.diffusion_model.output_blocks.3.1.transformer_blocks.0.ff.net.0.proj", "P_bg158","P_bg159", bias=True),
     **dense("model.diffusion_model.output_blocks.3.1.transformer_blocks.0.ff.net.2", "P_bg160","P_bg161", bias=True),
     **dense("model.diffusion_model.output_blocks.3.1.transformer_blocks.0.attn2.to_q", "P_bg162", "P_bg163", bias=False),
     **dense("model.diffusion_model.output_blocks.3.1.transformer_blocks.0.attn2.to_k", "P_bg164", "P_bg165", bias=False),
     **dense("model.diffusion_model.output_blocks.3.1.transformer_blocks.0.attn2.to_v", "P_bg164", "P_bg165", bias=False),
     **dense("model.diffusion_model.output_blocks.3.1.transformer_blocks.0.attn2.to_out.0", "P_bg166","P_bg167", bias=True),
     **norm("model.diffusion_model.output_blocks.3.1.transformer_blocks.0.norm1", "P_bg167"),
     **norm("model.diffusion_model.output_blocks.3.1.transformer_blocks.0.norm2", "P_bg167"),
     **norm("model.diffusion_model.output_blocks.3.1.transformer_blocks.0.norm3", "P_bg167"),
     **conv("model.diffusion_model.output_blocks.3.1.proj_out", "P_bg167", "P_bg168"),

     **easyblock("model.diffusion_model.output_blocks.4.0", "P_bg169", "P_bg170"),
     **conv("model.diffusion_model.output_blocks.4.0.skip_connection","P_bg171","P_bg172"),
     **norm("model.diffusion_model.output_blocks.4.1.norm", "P_bg173"),
     **conv("model.diffusion_model.output_blocks.4.1.proj_in", "P_bg173", "P_bg174"),
     **dense("model.diffusion_model.output_blocks.4.1.transformer_blocks.0.attn1.to_q", "P_bg175", "P_bg176", bias=False),
     **dense("model.diffusion_model.output_blocks.4.1.transformer_blocks.0.attn1.to_k", "P_bg175", "P_bg176", bias=False),
     **dense("model.diffusion_model.output_blocks.4.1.transformer_blocks.0.attn1.to_v", "P_bg175", "P_bg176", bias=False),
     **dense("model.diffusion_model.output_blocks.4.1.transformer_blocks.0.attn1.to_out.0", "P_bg175","P_bg176", bias=True),
     **dense("model.diffusion_model.output_blocks.4.1.transformer_blocks.0.ff.net.0.proj", "P_bg177","P_bg178", bias=True),
     **dense("model.diffusion_model.output_blocks.4.1.transformer_blocks.0.ff.net.2", "P_bg179","P_bg180", bias=True),
     **dense("model.diffusion_model.output_blocks.4.1.transformer_blocks.0.attn2.to_q", "P_bg181", "P_bg182", bias=False),
     **dense("model.diffusion_model.output_blocks.4.1.transformer_blocks.0.attn2.to_k", "P_bg183", "P_bg184", bias=False),
     **dense("model.diffusion_model.output_blocks.4.1.transformer_blocks.0.attn2.to_v", "P_bg183", "P_bg184", bias=False),
     **dense("model.diffusion_model.output_blocks.4.1.transformer_blocks.0.attn2.to_out.0", "P_bg185","P_bg186", bias=True),
     **norm("model.diffusion_model.output_blocks.4.1.transformer_blocks.0.norm1", "P_bg186"),
     **norm("model.diffusion_model.output_blocks.4.1.transformer_blocks.0.norm2", "P_bg186"),
     **norm("model.diffusion_model.output_blocks.4.1.transformer_blocks.0.norm3", "P_bg186"),
     **conv("model.diffusion_model.output_blocks.4.1.proj_out", "P_bg186", "P_bg187"),
     
     **easyblock("model.diffusion_model.output_blocks.5.0", "P_bg188", "P_bg189"),
     **conv("model.diffusion_model.output_blocks.5.0.skip_connection","P_bg190","P_bg191"),
     **norm("model.diffusion_model.output_blocks.5.1.norm", "P_bg192"),
     **conv("model.diffusion_model.output_blocks.5.1.proj_in", "P_bg192", "P_bg193"),
     **dense("model.diffusion_model.output_blocks.5.1.transformer_blocks.0.attn1.to_q", "P_bg194", "P_bg195", bias=False),
     **dense("model.diffusion_model.output_blocks.5.1.transformer_blocks.0.attn1.to_k", "P_bg194", "P_bg195", bias=False),
     **dense("model.diffusion_model.output_blocks.5.1.transformer_blocks.0.attn1.to_v", "P_bg194", "P_bg195", bias=False),
     **dense("model.diffusion_model.output_blocks.5.1.transformer_blocks.0.attn1.to_out.0", "P_bg194","P_bg195", bias=True),
     **dense("model.diffusion_model.output_blocks.5.1.transformer_blocks.0.ff.net.0.proj", "P_bg196","P_bg197", bias=True),
     **dense("model.diffusion_model.output_blocks.5.1.transformer_blocks.0.ff.net.2", "P_bg198","P_bg199", bias=True),
     **dense("model.diffusion_model.output_blocks.5.1.transformer_blocks.0.attn2.to_q", "P_bg200", "P_bg201", bias=False),
     **dense("model.diffusion_model.output_blocks.5.1.transformer_blocks.0.attn2.to_k", "P_bg202", "P_bg203", bias=False),
     **dense("model.diffusion_model.output_blocks.5.1.transformer_blocks.0.attn2.to_v", "P_bg202", "P_bg203", bias=False),
     **dense("model.diffusion_model.output_blocks.5.1.transformer_blocks.0.attn2.to_out.0", "P_bg204","P_bg205", bias=True),
     **norm("model.diffusion_model.output_blocks.5.1.transformer_blocks.0.norm1", "P_bg205"),
     **norm("model.diffusion_model.output_blocks.5.1.transformer_blocks.0.norm2", "P_bg205"),
     **norm("model.diffusion_model.output_blocks.5.1.transformer_blocks.0.norm3", "P_bg205"),
     **conv("model.diffusion_model.output_blocks.5.1.proj_out", "P_bg205", "P_bg206"),
     **conv("model.diffusion_model.output_blocks.5.2.conv", "P_bg206", "P_bg207"),
     
     **easyblock("model.diffusion_model.output_blocks.6.0", "P_bg208","P_bg209"),
     **conv("model.diffusion_model.output_blocks.6.0.skip_connection","P_bg210","P_bg211"),
     **norm("model.diffusion_model.output_blocks.6.1.norm", "P_bg212"),
     **conv("model.diffusion_model.output_blocks.6.1.proj_in", "P_bg212", "P_bg213"),
     **dense("model.diffusion_model.output_blocks.6.1.transformer_blocks.0.attn1.to_q", "P_bg214", "P_bg215", bias=False),
     **dense("model.diffusion_model.output_blocks.6.1.transformer_blocks.0.attn1.to_k", "P_bg214", "P_bg215", bias=False),
     **dense("model.diffusion_model.output_blocks.6.1.transformer_blocks.0.attn1.to_v", "P_bg214", "P_bg215", bias=False),
     **dense("model.diffusion_model.output_blocks.6.1.transformer_blocks.0.attn1.to_out.0", "P_bg214","P_bg215", bias=True),
     **dense("model.diffusion_model.output_blocks.6.1.transformer_blocks.0.ff.net.0.proj", "P_bg216","P_bg217", bias=True),
     **dense("model.diffusion_model.output_blocks.6.1.transformer_blocks.0.ff.net.2", "P_bg218","P_bg219", bias=True),
     **dense("model.diffusion_model.output_blocks.6.1.transformer_blocks.0.attn2.to_q", "P_bg220", "P_bg221", bias=False),
     **dense("model.diffusion_model.output_blocks.6.1.transformer_blocks.0.attn2.to_k", "P_bg222", "P_bg223", bias=False),
     **dense("model.diffusion_model.output_blocks.6.1.transformer_blocks.0.attn2.to_v", "P_bg222", "P_bg223", bias=False),
     **dense("model.diffusion_model.output_blocks.6.1.transformer_blocks.0.attn2.to_out.0", "P_bg224","P_bg225", bias=True),
     **norm("model.diffusion_model.output_blocks.6.1.transformer_blocks.0.norm1", "P_bg225"),
     **norm("model.diffusion_model.output_blocks.6.1.transformer_blocks.0.norm2", "P_bg225"),
     **norm("model.diffusion_model.output_blocks.6.1.transformer_blocks.0.norm3", "P_bg225"),
     **conv("model.diffusion_model.output_blocks.6.1.proj_out", "P_bg225", "P_bg226"),

     
     **easyblock("model.diffusion_model.output_blocks.7.0", "P_bg227", "P_bg228"),
     **conv("model.diffusion_model.output_blocks.7.0.skip_connection","P_bg229","P_bg230"),
     **norm("model.diffusion_model.output_blocks.7.1.norm", "P_bg231"),
     **conv("model.diffusion_model.output_blocks.7.1.proj_in", "P_bg231", "P_bg232"),
     **dense("model.diffusion_model.output_blocks.7.1.transformer_blocks.0.attn1.to_q", "P_bg233", "P_bg234", bias=False),
     **dense("model.diffusion_model.output_blocks.7.1.transformer_blocks.0.attn1.to_k", "P_bg233", "P_bg234", bias=False),
     **dense("model.diffusion_model.output_blocks.7.1.transformer_blocks.0.attn1.to_v", "P_bg233", "P_bg234", bias=False),
     **dense("model.diffusion_model.output_blocks.7.1.transformer_blocks.0.attn1.to_out.0", "P_bg233","P_bg234", bias=True),
     **dense("model.diffusion_model.output_blocks.7.1.transformer_blocks.0.ff.net.0.proj", "P_bg235","P_bg236", bias=True),
     **dense("model.diffusion_model.output_blocks.7.1.transformer_blocks.0.ff.net.2", "P_bg237","P_bg238", bias=True),
     **dense("model.diffusion_model.output_blocks.7.1.transformer_blocks.0.attn2.to_q", "P_bg239", "P_bg240", bias=False),
     **dense("model.diffusion_model.output_blocks.7.1.transformer_blocks.0.attn2.to_k", "P_bg241", "P_bg242", bias=False),
     **dense("model.diffusion_model.output_blocks.7.1.transformer_blocks.0.attn2.to_v", "P_bg241", "P_bg242", bias=False),
     **dense("model.diffusion_model.output_blocks.7.1.transformer_blocks.0.attn2.to_out.0", "P_bg243","P_bg244", bias=True),
     **norm("model.diffusion_model.output_blocks.7.1.transformer_blocks.0.norm1", "P_bg244"),
     **norm("model.diffusion_model.output_blocks.7.1.transformer_blocks.0.norm2", "P_bg244"),
     **norm("model.diffusion_model.output_blocks.7.1.transformer_blocks.0.norm3", "P_bg244"),
     **conv("model.diffusion_model.output_blocks.7.1.proj_out", "P_bg244", "P_bg245"),

     **easyblock("model.diffusion_model.output_blocks.8.0", "P_bg246","P_bg247"),
     **conv("model.diffusion_model.output_blocks.8.0.skip_connection","P_bg248","P_bg249"),
     **norm("model.diffusion_model.output_blocks.8.1.norm", "P_bg250"),
     **conv("model.diffusion_model.output_blocks.8.1.proj_in", "P_bg250", "P_bg251"),
     **dense("model.diffusion_model.output_blocks.8.1.transformer_blocks.0.attn1.to_q", "P_bg252", "P_bg253", bias=False),
     **dense("model.diffusion_model.output_blocks.8.1.transformer_blocks.0.attn1.to_k", "P_bg252", "P_bg253", bias=False),
     **dense("model.diffusion_model.output_blocks.8.1.transformer_blocks.0.attn1.to_v", "P_bg252", "P_bg253", bias=False),
     **dense("model.diffusion_model.output_blocks.8.1.transformer_blocks.0.attn1.to_out.0", "P_bg252","P_bg253", bias=True),
     **dense("model.diffusion_model.output_blocks.8.1.transformer_blocks.0.ff.net.0.proj", "P_bg254","P_bg255", bias=True),
     **dense("model.diffusion_model.output_blocks.8.1.transformer_blocks.0.ff.net.2", "P_bg256","P_bg257", bias=True),
     **dense("model.diffusion_model.output_blocks.8.1.transformer_blocks.0.attn2.to_q", "P_bg258", "P_bg259", bias=False),
     **dense("model.diffusion_model.output_blocks.8.1.transformer_blocks.0.attn2.to_k", "P_bg260", "P_bg261", bias=False),
     **dense("model.diffusion_model.output_blocks.8.1.transformer_blocks.0.attn2.to_v", "P_bg260", "P_bg261", bias=False),
     **dense("model.diffusion_model.output_blocks.8.1.transformer_blocks.0.attn2.to_out.0", "P_bg262","P_bg263", bias=True),
     **norm("model.diffusion_model.output_blocks.8.1.transformer_blocks.0.norm1", "P_bg263"),
     **norm("model.diffusion_model.output_blocks.8.1.transformer_blocks.0.norm2", "P_bg263"),
     **norm("model.diffusion_model.output_blocks.8.1.transformer_blocks.0.norm3", "P_bg263"),
     **conv("model.diffusion_model.output_blocks.8.1.proj_out", "P_bg263", "P_bg264"),     
     **conv("model.diffusion_model.output_blocks.8.2.conv", "P_bg265", "P_bg266"),
     
     **easyblock("model.diffusion_model.output_blocks.9.0", "P_bg267","P_bg268"),
     **conv("model.diffusion_model.output_blocks.9.0.skip_connection","P_bg269","P_bg270"), 
     **norm("model.diffusion_model.output_blocks.9.1.norm", "P_bg271"),
     **conv("model.diffusion_model.output_blocks.9.1.proj_in", "P_bg271", "P_bg272"),
     **dense("model.diffusion_model.output_blocks.9.1.transformer_blocks.0.attn1.to_q", "P_bg273", "P_bg274", bias=False),
     **dense("model.diffusion_model.output_blocks.9.1.transformer_blocks.0.attn1.to_k", "P_bg273", "P_bg274", bias=False),
     **dense("model.diffusion_model.output_blocks.9.1.transformer_blocks.0.attn1.to_v", "P_bg273", "P_bg274", bias=False),
     **dense("model.diffusion_model.output_blocks.9.1.transformer_blocks.0.attn1.to_out.0", "P_bg273","P_bg274", bias=True),
     **dense("model.diffusion_model.output_blocks.9.1.transformer_blocks.0.ff.net.0.proj", "P_bg275","P_bg276", bias=True),
     **dense("model.diffusion_model.output_blocks.9.1.transformer_blocks.0.ff.net.2", "P_bg277","P_bg278", bias=True),
     **dense("model.diffusion_model.output_blocks.9.1.transformer_blocks.0.attn2.to_q", "P_bg279", "P_bg280", bias=False),
     **dense("model.diffusion_model.output_blocks.9.1.transformer_blocks.0.attn2.to_k", "P_bg281", "P_bg282", bias=False),
     **dense("model.diffusion_model.output_blocks.9.1.transformer_blocks.0.attn2.to_v", "P_bg281", "P_bg282", bias=False),
     **dense("model.diffusion_model.output_blocks.9.1.transformer_blocks.0.attn2.to_out.0", "P_bg283","P_bg284", bias=True),
     **norm("model.diffusion_model.output_blocks.9.1.transformer_blocks.0.norm1", "P_bg284"),
     **norm("model.diffusion_model.output_blocks.9.1.transformer_blocks.0.norm2", "P_bg284"),
     **norm("model.diffusion_model.output_blocks.9.1.transformer_blocks.0.norm3", "P_bg284"),
     **conv("model.diffusion_model.output_blocks.9.1.proj_out", "P_bg284", "P_bg285"),     

     **easyblock("model.diffusion_model.output_blocks.10.0", "P_bg286", "P_bg287"),
     **conv("model.diffusion_model.output_blocks.10.0.skip_connection","P_bg288","P_bg289"), 
     **norm("model.diffusion_model.output_blocks.10.1.norm", "P_bg290"),
     **conv("model.diffusion_model.output_blocks.10.1.proj_in", "P_bg290", "P_bg291"),
     **dense("model.diffusion_model.output_blocks.10.1.transformer_blocks.0.attn1.to_q", "P_bg292", "P_bg293", bias=False),
     **dense("model.diffusion_model.output_blocks.10.1.transformer_blocks.0.attn1.to_k", "P_bg292", "P_bg293", bias=False),
     **dense("model.diffusion_model.output_blocks.10.1.transformer_blocks.0.attn1.to_v", "P_bg292", "P_bg293", bias=False),
     **dense("model.diffusion_model.output_blocks.10.1.transformer_blocks.0.attn1.to_out.0", "P_bg292","P_bg293", bias=True),
     **dense("model.diffusion_model.output_blocks.10.1.transformer_blocks.0.ff.net.0.proj", "P_b294","P_bg295", bias=True),
     **dense("model.diffusion_model.output_blocks.10.1.transformer_blocks.0.ff.net.2", "P_bg296","P_bg297", bias=True),
     **dense("model.diffusion_model.output_blocks.10.1.transformer_blocks.0.attn2.to_q", "P_bg298", "P_bg299", bias=False),
     **dense("model.diffusion_model.output_blocks.10.1.transformer_blocks.0.attn2.to_k", "P_bg300", "P_bg301", bias=False),
     **dense("model.diffusion_model.output_blocks.10.1.transformer_blocks.0.attn2.to_v", "P_bg300", "P_bg301", bias=False),
     **dense("model.diffusion_model.output_blocks.10.1.transformer_blocks.0.attn2.to_out.0", "P_bg302","P_bg303", bias=True),
     **norm("model.diffusion_model.output_blocks.10.1.transformer_blocks.0.norm1", "P_bg303"),
     **norm("model.diffusion_model.output_blocks.10.1.transformer_blocks.0.norm2", "P_bg303"),
     **norm("model.diffusion_model.output_blocks.10.1.transformer_blocks.0.norm3", "P_bg303"),
     **conv("model.diffusion_model.output_blocks.10.1.proj_out", "P_bg303", "P_bg304"),     

     **easyblock("model.diffusion_model.output_blocks.11.0", "P_bg305", "P_bg306"),
     **conv("model.diffusion_model.output_blocks.11.0.skip_connection","P_bg307","P_bg308"), 
     **norm("model.diffusion_model.output_blocks.11.1.norm", "P_bg309"),
     **conv("model.diffusion_model.output_blocks.11.1.proj_in", "P_bg309", "P_bg310"),
     **dense("model.diffusion_model.output_blocks.11.1.transformer_blocks.0.attn1.to_q", "P_bg311", "P_bg312", bias=False),
     **dense("model.diffusion_model.output_blocks.11.1.transformer_blocks.0.attn1.to_k", "P_bg311", "P_bg312", bias=False),
     **dense("model.diffusion_model.output_blocks.11.1.transformer_blocks.0.attn1.to_v", "P_bg311", "P_bg312", bias=False),
     **dense("model.diffusion_model.output_blocks.11.1.transformer_blocks.0.attn1.to_out.0", "P_bg311","P_bg312", bias=True),
     **dense("model.diffusion_model.output_blocks.11.1.transformer_blocks.0.ff.net.0.proj", "P_bg313","P_bg314", bias=True),
     **dense("model.diffusion_model.output_blocks.11.1.transformer_blocks.0.ff.net.2", "P_bg315","P_bg316", bias=True),
     **dense("model.diffusion_model.output_blocks.11.1.transformer_blocks.0.attn2.to_q", "P_bg317", "P_bg318", bias=False),
     **dense("model.diffusion_model.output_blocks.11.1.transformer_blocks.0.attn2.to_k", "P_bg319", "P_bg320", bias=False),
     **dense("model.diffusion_model.output_blocks.11.1.transformer_blocks.0.attn2.to_v", "P_bg319", "P_bg320", bias=False),
     **dense("model.diffusion_model.output_blocks.11.1.transformer_blocks.0.attn2.to_out.0", "P_bg321","P_bg322", bias=True),
     **norm("model.diffusion_model.output_blocks.11.1.transformer_blocks.0.norm1", "P_bg322"),
     **norm("model.diffusion_model.output_blocks.11.1.transformer_blocks.0.norm2", "P_bg322"),
     **norm("model.diffusion_model.output_blocks.11.1.transformer_blocks.0.norm3", "P_bg322"),
     **conv("model.diffusion_model.output_blocks.11.1.proj_out", "P_bg322", "P_bg323"),     

     **norm("model.diffusion_model.out.0", "P_bg324"),
     **conv("model.diffusion_model.out.2", "P_bg325", "P_bg326"),

     #Text Encoder
     #encoder down
     **conv("first_stage_model.encoder.conv_in", "P_bg327", "P_bg328"),  
     **easyblock2("first_stage_model.encoder.down.0.block.0", "P_bg328"),
     **easyblock2("first_stage_model.encoder.down.0.block.1", "P_bg328"),
     **conv("first_stage_model.encoder.down.0.downsample.conv", "P_bg328", "P_bg329"),
     
     **shortcutblock("first_stage_model.encoder.down.1.block.0", "P_bg330","P_bg331"),
     **easyblock2("first_stage_model.encoder.down.1.block.1", "P_bg331"),
     **conv("first_stage_model.encoder.down.1.downsample.conv", "P_bg331", "P_bg332"),
     
     **shortcutblock("first_stage_model.encoder.down.2.block.0", "P_bg332", "P_bg333"),
     **easyblock2("first_stage_model.encoder.down.2.block.1", "P_bg333"),
     **conv("first_stage_model.encoder.down.2.downsample.conv", "P_bg333", "P_bg334"),

     **easyblock2("first_stage_model.encoder.down.3.block.0", "P_bg334"),
     **easyblock2("first_stage_model.encoder.down.3.block.1", "P_bg334"),

     #encoder mid-block
     **easyblock2("first_stage_model.encoder.mid.block_1", "P_bg334"),

     **norm("first_stage_model.encoder.mid.attn_1.norm", "P_bg334"),
     **conv("first_stage_model.encoder.mid.attn_1.q", "P_bg334", "P_bg335"),
     **conv("first_stage_model.encoder.mid.attn_1.k", "P_bg334", "P_bg335"),
     **conv("first_stage_model.encoder.mid.attn_1.v", "P_bg334", "P_bg335"),
     **conv("first_stage_model.encoder.mid.attn_1.proj_out", "P_bg335", "P_bg336"),    

     **easyblock2("first_stage_model.encoder.mid.block_2", "P_bg336"),

     **norm("first_stage_model.encoder.norm_out", "P_bg337"),
     **conv("first_stage_model.encoder.conv_out", "P_bg338", "P_bg339"),

     **conv("first_stage_model.decoder.conv_in", "P_bg340", "P_bg341"),
     
     #decoder mid-block
     **easyblock2("first_stage_model.decoder.mid.block_1", "P_bg342"),
     **norm("first_stage_model.decoder.mid.attn_1.norm", "P_bg342"),
     **conv("first_stage_model.decoder.mid.attn_1.q", "P_bg342", "P_bg343"),
     **conv("first_stage_model.decoder.mid.attn_1.k", "P_bg342", "P_bg343"),
     **conv("first_stage_model.decoder.mid.attn_1.v", "P_bg342", "P_bg343"),
     **conv("first_stage_model.decoder.mid.attn_1.proj_out", "P_bg343", "P_bg344"),

     **easyblock2("first_stage_model.decoder.mid.block_2", "P_bg345"),
    
     #decoder up
     **shortcutblock("first_stage_model.decoder.up.0.block.0", "P_bg346","P_bg347"),
     **easyblock2("first_stage_model.decoder.up.0.block.1", "P_bg348"),
     **easyblock2("first_stage_model.decoder.up.0.block.2", "P_bg349"),

     **shortcutblock("first_stage_model.decoder.up.1.block.0", "P_bg350","P_bg351"),    
     **easyblock2("first_stage_model.decoder.up.1.block.1", "P_bg352"),
     **easyblock2("first_stage_model.decoder.up.1.block.2", "P_bg353"),
     **conv("first_stage_model.decoder.up.1.upsample.conv", "P_bg353", "P_bg354"),

     **easyblock2("first_stage_model.decoder.up.2.block.0", "P_bg355"),
     **easyblock2("first_stage_model.decoder.up.2.block.1", "P_bg355"),
     **easyblock2("first_stage_model.decoder.up.2.block.2", "P_bg355"),
     **conv("first_stage_model.decoder.up.2.upsample.conv", "P_bg355", "P_bg356"),

     **easyblock2("first_stage_model.decoder.up.3.block.0", "P_bg356"),
     **easyblock2("first_stage_model.decoder.up.3.block.1", "P_bg356"),
     **easyblock2("first_stage_model.decoder.up.3.block.2", "P_bg356"),
     **conv("first_stage_model.decoder.up.3.upsample.conv", "P_bg356", "P_bg357"),

     **norm("first_stage_model.decoder.norm_out", "P_bg358"),
     **conv("first_stage_model.decoder.conv_out", "P_bg359", "P_bg360"),
     **conv("first_stage_model.quant_conv", "P_bg361", "P_bg362"),
     **conv("first_stage_model.post_quant_conv", "P_bg363", "P_bg364"),

     **skip("cond_stage_model.transformer.text_model.embeddings.position_ids", None, None),

    #  **dense("cond_stage_model.transformer.text_model.embeddings.token_embedding","P_bg365", "P_bg366",bias=False),
     **dense("cond_stage_model.transformer.text_model.embeddings.token_embedding", None, None),
     **dense("cond_stage_model.transformer.text_model.embeddings.position_embedding","P_bg367", "P_bg368",bias=False),

     #cond stage text encoder
     **dense("cond_stage_model.transformer.text_model.encoder.layers.0.self_attn.k_proj", "P_bg369", "P_bg370",bias=True),
     **dense("cond_stage_model.transformer.text_model.encoder.layers.0.self_attn.v_proj", "P_bg369", "P_bg370",bias=True),
     **dense("cond_stage_model.transformer.text_model.encoder.layers.0.self_attn.q_proj", "P_bg369", "P_bg370",bias=True),
     **dense("cond_stage_model.transformer.text_model.encoder.layers.0.self_attn.out_proj", "P_bg369", "P_bg370",bias=True),
     **norm("cond_stage_model.transformer.text_model.encoder.layers.0.layer_norm1", "P_bg370"),
     **dense("cond_stage_model.transformer.text_model.encoder.layers.0.mlp.fc1", "P_bg370", "P_bg371", bias=True),
     **dense("cond_stage_model.transformer.text_model.encoder.layers.0.mlp.fc2", "P_bg371", "P_bg372", bias=True),
     **norm("cond_stage_model.transformer.text_model.encoder.layers.0.layer_norm2", "P_bg372"),

     **dense("cond_stage_model.transformer.text_model.encoder.layers.1.self_attn.k_proj", "P_bg372", "P_bg373",bias=True),
     **dense("cond_stage_model.transformer.text_model.encoder.layers.1.self_attn.v_proj", "P_bg372", "P_bg373",bias=True),
     **dense("cond_stage_model.transformer.text_model.encoder.layers.1.self_attn.q_proj", "P_bg372", "P_bg373",bias=True),
     **dense("cond_stage_model.transformer.text_model.encoder.layers.1.self_attn.out_proj", "P_bg372", "P_bg373",bias=True),
     **norm("cond_stage_model.transformer.text_model.encoder.layers.1.layer_norm1", "P_bg373"),
     **dense("cond_stage_model.transformer.text_model.encoder.layers.1.mlp.fc1", "P_bg373", "P_bg374", bias=True),
     **dense("cond_stage_model.transformer.text_model.encoder.layers.1.mlp.fc2", "P_bg374", "P_bg375", bias=True),
     **norm("cond_stage_model.transformer.text_model.encoder.layers.1.layer_norm2", "P_bg375"),

     **dense("cond_stage_model.transformer.text_model.encoder.layers.2.self_attn.k_proj", "P_bg375", "P_bg376",bias=True),
     **dense("cond_stage_model.transformer.text_model.encoder.layers.2.self_attn.v_proj", "P_bg375", "P_bg376",bias=True),
     **dense("cond_stage_model.transformer.text_model.encoder.layers.2.self_attn.q_proj", "P_bg375", "P_bg376",bias=True),
     **dense("cond_stage_model.transformer.text_model.encoder.layers.2.self_attn.out_proj", "P_bg375", "P_bg376",bias=True),
     **norm("cond_stage_model.transformer.text_model.encoder.layers.2.layer_norm1", "P_bg376"),
     **dense("cond_stage_model.transformer.text_model.encoder.layers.2.mlp.fc1", "P_bg376", "P_bg377", bias=True),
     **dense("cond_stage_model.transformer.text_model.encoder.layers.2.mlp.fc2", "P_bg377", "P_bg378", bias=True),
     **norm("cond_stage_model.transformer.text_model.encoder.layers.2.layer_norm2", "P_bg378"),

     **dense("cond_stage_model.transformer.text_model.encoder.layers.3.self_attn.k_proj", "P_bg378", "P_bg379",bias=True),
     **dense("cond_stage_model.transformer.text_model.encoder.layers.3.self_attn.v_proj", "P_bg378", "P_bg379",bias=True),
     **dense("cond_stage_model.transformer.text_model.encoder.layers.3.self_attn.q_proj", "P_bg378", "P_bg379",bias=True),
     **dense("cond_stage_model.transformer.text_model.encoder.layers.3.self_attn.out_proj", "P_bg378", "P_bg379",bias=True),
     **norm("cond_stage_model.transformer.text_model.encoder.layers.3.layer_norm1", "P_bg379"),
     **dense("cond_stage_model.transformer.text_model.encoder.layers.3.mlp.fc1", "P_bg379", "P_bg380", bias=True),
     **dense("cond_stage_model.transformer.text_model.encoder.layers.3.mlp.fc2", "P_bg380", "P_b381", bias=True),
     **norm("cond_stage_model.transformer.text_model.encoder.layers.3.layer_norm2", "P_bg381"),

     **dense("cond_stage_model.transformer.text_model.encoder.layers.4.self_attn.k_proj", "P_bg381", "P_bg382",bias=True),
     **dense("cond_stage_model.transformer.text_model.encoder.layers.4.self_attn.v_proj", "P_bg381", "P_bg382",bias=True),
     **dense("cond_stage_model.transformer.text_model.encoder.layers.4.self_attn.q_proj", "P_bg381", "P_bg382",bias=True),
     **dense("cond_stage_model.transformer.text_model.encoder.layers.4.self_attn.out_proj", "P_bg381", "P_bg382",bias=True),
     **norm("cond_stage_model.transformer.text_model.encoder.layers.4.layer_norm1", "P_bg382"),
     **dense("cond_stage_model.transformer.text_model.encoder.layers.4.mlp.fc1", "P_bg382", "P_bg383", bias=True),
     **dense("cond_stage_model.transformer.text_model.encoder.layers.4.mlp.fc2", "P_bg383", "P_bg384", bias=True),
     **norm("cond_stage_model.transformer.text_model.encoder.layers.4.layer_norm2", "P_bg384"),

     **dense("cond_stage_model.transformer.text_model.encoder.layers.5.self_attn.k_proj", "P_bg384", "P_bg385",bias=True),
     **dense("cond_stage_model.transformer.text_model.encoder.layers.5.self_attn.v_proj", "P_bg384", "P_bg385",bias=True),
     **dense("cond_stage_model.transformer.text_model.encoder.layers.5.self_attn.q_proj", "P_bg384", "P_bg385",bias=True),
     **dense("cond_stage_model.transformer.text_model.encoder.layers.5.self_attn.out_proj", "P_bg384", "P_bg385",bias=True),
     **norm("cond_stage_model.transformer.text_model.encoder.layers.5.layer_norm1", "P_bg385"),
     **dense("cond_stage_model.transformer.text_model.encoder.layers.5.mlp.fc1", "P_bg385", "P_bg386",bias=True),
     **dense("cond_stage_model.transformer.text_model.encoder.layers.5.mlp.fc2", "P_bg386", "P_bg387",bias=True),
     **norm("cond_stage_model.transformer.text_model.encoder.layers.5.layer_norm2", "P_bg387"),

     **dense("cond_stage_model.transformer.text_model.encoder.layers.6.self_attn.k_proj", "P_bg387", "P_bg388",bias=True),
     **dense("cond_stage_model.transformer.text_model.encoder.layers.6.self_attn.v_proj", "P_bg387", "P_bg388",bias=True),
     **dense("cond_stage_model.transformer.text_model.encoder.layers.6.self_attn.q_proj", "P_bg387", "P_bg388",bias=True),
     **dense("cond_stage_model.transformer.text_model.encoder.layers.6.self_attn.out_proj", "P_bg387", "P_bg388",bias=True),
     **norm("cond_stage_model.transformer.text_model.encoder.layers.6.layer_norm1", "P_bg389"),
     **dense("cond_stage_model.transformer.text_model.encoder.layers.6.mlp.fc1", "P_bg389", "P_bg390",bias=True),
     **dense("cond_stage_model.transformer.text_model.encoder.layers.6.mlp.fc2", "P_bg390", "P_bg391", bias=True),
     **norm("cond_stage_model.transformer.text_model.encoder.layers.6.layer_norm2", "P_bg391"),
    
     **dense("cond_stage_model.transformer.text_model.encoder.layers.7.self_attn.k_proj", "P_bg391", "P_bg392",bias=True),
     **dense("cond_stage_model.transformer.text_model.encoder.layers.7.self_attn.v_proj", "P_bg391", "P_bg392",bias=True),
     **dense("cond_stage_model.transformer.text_model.encoder.layers.7.self_attn.q_proj", "P_bg391", "P_bg392",bias=True),
     **dense("cond_stage_model.transformer.text_model.encoder.layers.7.self_attn.out_proj", "P_bg391", "P_bg392",bias=True),
     **norm("cond_stage_model.transformer.text_model.encoder.layers.7.layer_norm1", "P_bg392"),
     **dense("cond_stage_model.transformer.text_model.encoder.layers.7.mlp.fc1", "P_bg392", "P_bg393", bias=True),
     **dense("cond_stage_model.transformer.text_model.encoder.layers.7.mlp.fc2", "P_bg393", "P_bg394", bias=True),
     **norm("cond_stage_model.transformer.text_model.encoder.layers.7.layer_norm2", "P_bg394"),

     **dense("cond_stage_model.transformer.text_model.encoder.layers.8.self_attn.k_proj", "P_bg394", "P_bg395",bias=True),
     **dense("cond_stage_model.transformer.text_model.encoder.layers.8.self_attn.v_proj", "P_bg394", "P_bg395",bias=True),
     **dense("cond_stage_model.transformer.text_model.encoder.layers.8.self_attn.q_proj", "P_bg394", "P_bg395",bias=True),
     **dense("cond_stage_model.transformer.text_model.encoder.layers.8.self_attn.out_proj", "P_bg394", "P_bg395",bias=True),
     **norm("cond_stage_model.transformer.text_model.encoder.layers.8.layer_norm1", "P_bg395"),
     **dense("cond_stage_model.transformer.text_model.encoder.layers.8.mlp.fc1", "P_bg395", "P_bg396", bias=True),
     **dense("cond_stage_model.transformer.text_model.encoder.layers.8.mlp.fc2", "P_bg396", "P_bg397", bias=True),
     **norm("cond_stage_model.transformer.text_model.encoder.layers.8.layer_norm2", "P_bg397"),

     **dense("cond_stage_model.transformer.text_model.encoder.layers.9.self_attn.k_proj", "P_bg397", "P_bg398",bias=True),
     **dense("cond_stage_model.transformer.text_model.encoder.layers.9.self_attn.v_proj", "P_bg397", "P_bg398",bias=True),
     **dense("cond_stage_model.transformer.text_model.encoder.layers.9.self_attn.q_proj", "P_bg397", "P_bg398",bias=True),
     **dense("cond_stage_model.transformer.text_model.encoder.layers.9.self_attn.out_proj", "P_bg397", "P_bg398",bias=True),
     **norm("cond_stage_model.transformer.text_model.encoder.layers.9.layer_norm1", "P_bg398"),
     **dense("cond_stage_model.transformer.text_model.encoder.layers.9.mlp.fc1", "P_bg398", "P_bg399", bias=True),
     **dense("cond_stage_model.transformer.text_model.encoder.layers.9.mlp.fc2", "P_bg400", "P_bg401", bias=True),
     **norm("cond_stage_model.transformer.text_model.encoder.layers.9.layer_norm2", "P_bg401"),

     **dense("cond_stage_model.transformer.text_model.encoder.layers.10.self_attn.k_proj", "P_bg401", "P_bg402",bias=True),
     **dense("cond_stage_model.transformer.text_model.encoder.layers.10.self_attn.v_proj", "P_bg401", "P_bg402",bias=True),
     **dense("cond_stage_model.transformer.text_model.encoder.layers.10.self_attn.q_proj", "P_bg401", "P_bg402",bias=True),
     **dense("cond_stage_model.transformer.text_model.encoder.layers.10.self_attn.out_proj", "P_bg401", "P_bg402",bias=True),
     **norm("cond_stage_model.transformer.text_model.encoder.layers.10.layer_norm1", "P_bg402"),
     **dense("cond_stage_model.transformer.text_model.encoder.layers.10.mlp.fc1", "P_bg402", "P_bg403", bias=True),
     **dense("cond_stage_model.transformer.text_model.encoder.layers.10.mlp.fc2", "P_bg403", "P_bg404", bias=True),
     **norm("cond_stage_model.transformer.text_model.encoder.layers.10.layer_norm2", "P_bg404"),

     **dense("cond_stage_model.transformer.text_model.encoder.layers.11.self_attn.k_proj", "P_bg404", "P_bg405",bias=True),
     **dense("cond_stage_model.transformer.text_model.encoder.layers.11.self_attn.v_proj", "P_bg404", "P_bg405",bias=True),
     **dense("cond_stage_model.transformer.text_model.encoder.layers.11.self_attn.q_proj", "P_bg404", "P_bg405",bias=True),
     **dense("cond_stage_model.transformer.text_model.encoder.layers.11.self_attn.out_proj", "P_bg404", "P_bg405",bias=True),
     **norm("cond_stage_model.transformer.text_model.encoder.layers.11.layer_norm1", "P_bg405"),
     **dense("cond_stage_model.transformer.text_model.encoder.layers.11.mlp.fc1", "P_bg405", "P_bg406", bias=True),
     **dense("cond_stage_model.transformer.text_model.encoder.layers.11.mlp.fc2", "P_bg406", "P_bg407", bias=True),
     **norm("cond_stage_model.transformer.text_model.encoder.layers.11.layer_norm2", "P_bg407"),
     
     **norm("cond_stage_model.transformer.text_model.final_layer_norm", "P_bg407")
    
      })



def cnn_permutation_spec() -> PermutationSpec:
  conv = lambda name, p_in, p_out: {f"{name}.weight": (p_out, p_in, None, None, )}
  dense = lambda name, p_in, p_out, bias=True: {f"{name}.weight": (p_out, p_in), f"{name}.bias": (p_out, )} if bias else  {f"{name}.weight": (p_out, p_in)}

  return permutation_spec_from_axes_to_perm({
     **conv("conv1", None, "P_bg0"),
     **conv("conv2", "P_bg0", "P_bg1"),
     **dense("fc1", "P_bg1", "P_bg2"),
     **dense("fc2", "P_bg2", None, False),
  })




def resnet20_permutation_spec() -> PermutationSpec:
  conv = lambda name, p_in, p_out: {f"{name}.weight": (p_out, p_in, None, None, )}
  norm = lambda name, p: {f"{name}.weight": (p, ), f"{name}.bias": (p, )}
  dense = lambda name, p_in, p_out: {f"{name}.weight": (p_out, p_in), f"{name}.bias": (p_out, )}

  # This is for easy blocks that use a residual connection, without any change in the number of channels.
  easyblock = lambda name, p: {
  **norm(f"{name}.bn1", p),
  **conv(f"{name}.conv1", p, f"P_{name}_inner"),
  **norm(f"{name}.bn2", f"P_{name}_inner"),
  **conv(f"{name}.conv2", f"P_{name}_inner", p),
  }

  # This is for blocks that use a residual connection, but change the number of channels via a Conv.
  shortcutblock = lambda name, p_in, p_out: {
  **norm(f"{name}.bn1", p_in),
  **conv(f"{name}.conv1", p_in, f"P_{name}_inner"),
  **norm(f"{name}.bn2", f"P_{name}_inner"),
  **conv(f"{name}.conv2", f"P_{name}_inner", p_out),
  **conv(f"{name}.shortcut.0", p_in, p_out),
  **norm(f"{name}.shortcut.1", p_out),
  }

  return permutation_spec_from_axes_to_perm({
    **conv("conv1", None, "P_bg0"),
    #
    **shortcutblock("layer1.0", "P_bg0", "P_bg1"),
    **easyblock("layer1.1", "P_bg1",),
    **easyblock("layer1.2", "P_bg1"),
    #**easyblock("layer1.3", "P_bg1"),

    **shortcutblock("layer2.0", "P_bg1", "P_bg2"),
    **easyblock("layer2.1", "P_bg2",),
    **easyblock("layer2.2", "P_bg2"),
    #**easyblock("layer2.3", "P_bg2"),

    **shortcutblock("layer3.0", "P_bg2", "P_bg3"),
    **easyblock("layer3.1", "P_bg3",),
    **easyblock("layer3.2", "P_bg3"),
   # **easyblock("layer3.3", "P_bg3"),

    **norm("bn1", "P_bg3"),

    **dense("linear", "P_bg3", None),

})

# should be easy to generalize it to any depth
def resnet50_permutation_spec() -> PermutationSpec:
  conv = lambda name, p_in, p_out: {f"{name}.weight": (p_out, p_in, None, None, )}
  norm = lambda name, p: {f"{name}.weight": (p, ), f"{name}.bias": (p, )}
  dense = lambda name, p_in, p_out: {f"{name}.weight": (p_out, p_in), f"{name}.bias": (p_out, )}

  # This is for easy blocks that use a residual connection, without any change in the number of channels.
  easyblock = lambda name, p: {
  **norm(f"{name}.bn1", p),
  **conv(f"{name}.conv1", p, f"P_{name}_inner"),
  **norm(f"{name}.bn2", f"P_{name}_inner"),
  **conv(f"{name}.conv2", f"P_{name}_inner", p),
  }

  # This is for blocks that use a residual connection, but change the number of channels via a Conv.
  shortcutblock = lambda name, p_in, p_out: {
  **norm(f"{name}.bn1", p_in),
  **conv(f"{name}.conv1", p_in, f"P_{name}_inner"),
  **norm(f"{name}.bn2", f"P_{name}_inner"),
  **conv(f"{name}.conv2", f"P_{name}_inner", p_out),
  **conv(f"{name}.shortcut.0", p_in, p_out),
  **norm(f"{name}.shortcut.1", p_out),
  }

  return permutation_spec_from_axes_to_perm({
    **conv("conv1", None, "P_bg0"),
    #
    **shortcutblock("layer1.0", "P_bg0", "P_bg1"),
    **easyblock("layer1.1", "P_bg1",),
    **easyblock("layer1.2", "P_bg1"),
    **easyblock("layer1.3", "P_bg1"),
    **easyblock("layer1.4", "P_bg1"),
    **easyblock("layer1.5", "P_bg1"),
    **easyblock("layer1.6", "P_bg1"),
    **easyblock("layer1.7", "P_bg1"),

    #**easyblock("layer1.3", "P_bg1"),

    **shortcutblock("layer2.0", "P_bg1", "P_bg2"),
    **easyblock("layer2.1", "P_bg2",),
    **easyblock("layer2.2", "P_bg2"),
    **easyblock("layer2.3", "P_bg2"),
    **easyblock("layer2.4", "P_bg2"),
    **easyblock("layer2.5", "P_bg2"),
    **easyblock("layer2.6", "P_bg2"),
    **easyblock("layer2.7", "P_bg2"),

    **shortcutblock("layer3.0", "P_bg2", "P_bg3"),
    **easyblock("layer3.1", "P_bg3",),
    **easyblock("layer3.2", "P_bg3"),
    **easyblock("layer3.3", "P_bg3"),
    **easyblock("layer3.4", "P_bg3"),
    **easyblock("layer3.5", "P_bg3"),
    **easyblock("layer3.6", "P_bg3"),
    **easyblock("layer3.7", "P_bg3"),

    **norm("bn1", "P_bg3"),

    **dense("linear", "P_bg3", None),

})



def vgg16_permutation_spec() -> PermutationSpec:
  layers_with_conv = [3,7,10,14,17,20,24,27,30,34,37,40]
  layers_with_conv_b4 = [0,3,7,10,14,17,20,24,27,30,34,37]
  layers_with_bn = [4,8,11,15,18,21,25,28,31,35,38,41]
  dense = lambda name, p_in, p_out, bias = True: {f"{name}.weight": (p_out, p_in), f"{name}.bias": (p_out, )}
  return permutation_spec_from_axes_to_perm({
      # first features
      "features.0.weight": ( "P_Conv_0",None, None, None),
      "features.1.weight": ( "P_Conv_0", None),
      "features.1.bias": ( "P_Conv_0", None),
      "features.1.running_mean": ( "P_Conv_0", None),
      "features.1.running_var": ( "P_Conv_0", None),
      "features.1.num_batches_tracked": (),

      **{f"features.{layers_with_conv[i]}.weight": ( f"P_Conv_{layers_with_conv[i]}", f"P_Conv_{layers_with_conv_b4[i]}", None, None, )
        for i in range(len(layers_with_conv))},
      **{f"features.{i}.bias": (f"P_Conv_{i}", )
        for i in layers_with_conv + [0]},
      # bn
      **{f"features.{layers_with_bn[i]}.weight": ( f"P_Conv_{layers_with_conv[i]}", None)
        for i in range(len(layers_with_bn))},
      **{f"features.{layers_with_bn[i]}.bias": ( f"P_Conv_{layers_with_conv[i]}", None)
        for i in range(len(layers_with_bn))},
      **{f"features.{layers_with_bn[i]}.running_mean": ( f"P_Conv_{layers_with_conv[i]}", None)
        for i in range(len(layers_with_bn))},
      **{f"features.{layers_with_bn[i]}.running_var": ( f"P_Conv_{layers_with_conv[i]}", None)
        for i in range(len(layers_with_bn))},
      **{f"features.{layers_with_bn[i]}.num_batches_tracked": ()
        for i in range(len(layers_with_bn))},

      **dense("classifier", "P_Conv_40", "P_Dense_0", False),
})

def get_permuted_param(ps: PermutationSpec, perm, k: str, params, except_axis=None):
  """Get parameter `k` from `params`, with the permutations applied."""
  w = params[k]
  for axis, p in enumerate(ps.axes_to_perm[k]):
    # Skip the axis we're trying to permute.
    if axis == except_axis:
      continue

    # None indicates that there is no permutation relevant to that axis.
    if p is not None:
      w = torch.index_select(w, axis, perm[p].int())

  return w

def apply_permutation(ps: PermutationSpec, perm, params):
  """Apply a `perm` to `params`."""
  return {k: get_permuted_param(ps, perm, k, params) for k in params.keys()}

<<<<<<< HEAD
def weight_matching(ps: PermutationSpec, params_a, params_b, max_iter=5, init_perm=None, usefp16=False):
=======

def weight_matching(ps: PermutationSpec, params_a, params_b, max_iter=100, init_perm=None):

>>>>>>> 05582d44
  """Find a permutation of `params_b` to make them match `params_a`."""
  special_layers = ["P_bg358", "P_bg324", "P_bg337"]
  perm_sizes = {p: params_a[axes[0][0]].shape[axes[0][1]] for p, axes in ps.perm_to_axes.items()}
  perm = dict()
  perm = {p: torch.arange(n) for p, n in perm_sizes.items()} if init_perm is None else init_perm
  perm_names = list(perm.keys())
<<<<<<< HEAD
  if usefp16:
    for iteration in range(max_iter):
      progress = False
      shuffle(special_layers)
      for p_ix in special_layers:
        p = p_ix
        if p in special_layers:
          n = perm_sizes[p]
          A = torch.zeros((n, n), dtype=torch.float16).to("cuda")
          for wk, axis in ps.perm_to_axes[p]:
              w_a = params_a[wk]
              w_b = get_permuted_param(ps, perm, wk, params_b, except_axis=axis)
              w_a = torch.moveaxis(w_a, axis, 0).reshape((n, -1)).to("cuda")
              w_b = torch.moveaxis(w_b, axis, 0).reshape((n, -1)).T.to("cuda")
              A += torch.matmul(w_a.half(), w_b.half())

          A = A.cpu()
          ri, ci = linear_sum_assignment(A.detach().numpy(), maximize=True)

          assert (torch.tensor(ri) == torch.arange(len(ri))).all()
          
          oldL = torch.vdot(torch.flatten(A), torch.flatten(torch.eye(n)[perm[p].long()]).half())
          newL = torch.vdot(torch.flatten(A), torch.flatten(torch.eye(n)[ci, :]).half())
          
          if newL - oldL != 0:
            print(f"{p}: {newL - oldL}")

          progress = progress or newL > oldL + 1e-12

          perm[p] = torch.Tensor(ci)
        
      if not progress:
        break

    return perm

  else:
    for iteration in range(max_iter):
      progress = False
      for p_ix in torch.randperm(len(perm_names)):
        p = perm_names[p_ix]
        n = perm_sizes[p]
        A = torch.zeros((n, n))
        for wk, axis in ps.perm_to_axes[p]:
            w_a = params_a[wk]
            w_b = get_permuted_param(ps, perm, wk, params_b, except_axis=axis).half()
            w_a = torch.moveaxis(w_a, axis, 0).reshape((n, -1)).to("cuda")
            w_b = torch.moveaxis(w_b, axis, 0).reshape((n, -1)).T.to("cuda")
            A += torch.matmul(w_a, w_b).cpu()

        ri, ci = linear_sum_assignment(A.detach().numpy())

        assert (torch.tensor(ri) == torch.arange(len(ri))).all()
        
        oldL = torch.vdot(torch.flatten(A), torch.flatten(torch.eye(n)[perm[p].long()]))
        newL = torch.vdot(torch.flatten(A), torch.flatten(torch.eye(n)[ci, :]))
        print(f"{iteration}/{p}: {newL - oldL}")
        progress = progress or newL > oldL + 1e-12

        perm[p] = torch.Tensor(ci)
        
      if not progress:
        break

    return perm
=======
  print(len(perm_names))
  for iteration in range(max_iter):
    progress = False

    for p_ix in torch.randperm(len(perm_names)):
      p = perm_names[p_ix]
      n = perm_sizes[p]
      A = torch.zeros((n, n), dtype=torch.float16)
      for wk, axis in ps.perm_to_axes[p]:
          w_a = params_a[wk]
          w_b = get_permuted_param(ps, perm, wk, params_b, except_axis=axis)
          w_a = torch.moveaxis(w_a, axis, 0).reshape((n, -1)).to("cuda")
          w_b = torch.moveaxis(w_b, axis, 0).reshape((n, -1)).T.to("cuda")
          A += torch.matmul(w_a, w_b).cpu()

      ri, ci = linear_sum_assignment(A.detach().numpy(), maximize=True)

      assert (torch.tensor(ri) == torch.arange(len(ri))).all()
      
      oldL = torch.vdot(torch.flatten(A), torch.flatten(torch.eye(n)[perm[p].long()]).half())
      newL = torch.vdot(torch.flatten(A), torch.flatten(torch.eye(n)[ci, :]).half())
      print(f"{iteration}/{p}: {newL - oldL}")
      progress = progress or newL > oldL + 1e-12

      perm[p] = torch.Tensor(ci)
      
    if not progress:
      break

  return perm
>>>>>>> 05582d44

def test_weight_matching():
  """If we just have a single hidden layer then it should converge after just one step."""
  ps = mlp_permutation_spec(num_hidden_layers=3)
  print(ps.axes_to_perm)
  rng = torch.Generator()
  rng.manual_seed(13)
  num_hidden = 10
  shapes = {
      "layer0.weight": (2, num_hidden),
      "layer0.bias": (num_hidden, ),
      "layer1.weight": (num_hidden, 3),
      "layer1.bias": (3, )
  }

  params_a = {k: random.normal(rngmix(rng, f"a-{k}"), shape) for k, shape in shapes.items()}
  params_b = {k: random.normal(rngmix(rng, f"b-{k}"), shape) for k, shape in shapes.items()}
  perm = weight_matching(rng, ps, params_a, params_b)
  print(perm)

if __name__ == "__main__":
  test_weight_matching()<|MERGE_RESOLUTION|>--- conflicted
+++ resolved
@@ -3,12 +3,10 @@
 from typing import NamedTuple
 import torch
 from scipy.optimize import linear_sum_assignment
-<<<<<<< HEAD
+
 import time
 from random import shuffle
 rngmix = lambda rng, x: random.fold_in(rng, hash(x))
-=======
->>>>>>> 05582d44
 
 class PermutationSpec(NamedTuple):
   perm_to_axes: dict
@@ -785,20 +783,15 @@
   """Apply a `perm` to `params`."""
   return {k: get_permuted_param(ps, perm, k, params) for k in params.keys()}
 
-<<<<<<< HEAD
+
 def weight_matching(ps: PermutationSpec, params_a, params_b, max_iter=5, init_perm=None, usefp16=False):
-=======
-
-def weight_matching(ps: PermutationSpec, params_a, params_b, max_iter=100, init_perm=None):
-
->>>>>>> 05582d44
   """Find a permutation of `params_b` to make them match `params_a`."""
   special_layers = ["P_bg358", "P_bg324", "P_bg337"]
   perm_sizes = {p: params_a[axes[0][0]].shape[axes[0][1]] for p, axes in ps.perm_to_axes.items()}
   perm = dict()
   perm = {p: torch.arange(n) for p, n in perm_sizes.items()} if init_perm is None else init_perm
   perm_names = list(perm.keys())
-<<<<<<< HEAD
+
   if usefp16:
     for iteration in range(max_iter):
       progress = False
@@ -864,38 +857,6 @@
         break
 
     return perm
-=======
-  print(len(perm_names))
-  for iteration in range(max_iter):
-    progress = False
-
-    for p_ix in torch.randperm(len(perm_names)):
-      p = perm_names[p_ix]
-      n = perm_sizes[p]
-      A = torch.zeros((n, n), dtype=torch.float16)
-      for wk, axis in ps.perm_to_axes[p]:
-          w_a = params_a[wk]
-          w_b = get_permuted_param(ps, perm, wk, params_b, except_axis=axis)
-          w_a = torch.moveaxis(w_a, axis, 0).reshape((n, -1)).to("cuda")
-          w_b = torch.moveaxis(w_b, axis, 0).reshape((n, -1)).T.to("cuda")
-          A += torch.matmul(w_a, w_b).cpu()
-
-      ri, ci = linear_sum_assignment(A.detach().numpy(), maximize=True)
-
-      assert (torch.tensor(ri) == torch.arange(len(ri))).all()
-      
-      oldL = torch.vdot(torch.flatten(A), torch.flatten(torch.eye(n)[perm[p].long()]).half())
-      newL = torch.vdot(torch.flatten(A), torch.flatten(torch.eye(n)[ci, :]).half())
-      print(f"{iteration}/{p}: {newL - oldL}")
-      progress = progress or newL > oldL + 1e-12
-
-      perm[p] = torch.Tensor(ci)
-      
-    if not progress:
-      break
-
-  return perm
->>>>>>> 05582d44
 
 def test_weight_matching():
   """If we just have a single hidden layer then it should converge after just one step."""
